/* Copyright (c) 2010 Stanford University
 *
 * Permission to use, copy, modify, and distribute this software for any purpose
 * with or without fee is hereby granted, provided that the above copyright
 * notice and this permission notice appear in all copies.
 *
 * THE SOFTWARE IS PROVIDED "AS IS" AND THE AUTHOR(S) DISCLAIM ALL WARRANTIES
 * WITH REGARD TO THIS SOFTWARE INCLUDING ALL IMPLIED WARRANTIES OF
 * MERCHANTABILITY AND FITNESS. IN NO EVENT SHALL AUTHORS BE LIABLE FOR
 * ANY SPECIAL, DIRECT, INDIRECT, OR CONSEQUENTIAL DAMAGES OR ANY DAMAGES
 * WHATSOEVER RESULTING FROM LOSS OF USE, DATA OR PROFITS, WHETHER IN AN
 * ACTION OF CONTRACT, NEGLIGENCE OR OTHER TORTIOUS ACTION, ARISING OUT OF
 * OR IN CONNECTION WITH THE USE OR PERFORMANCE OF THIS SOFTWARE.
 */

/**
 * \file
 * Implementation of an Infiniband reliable transport layer using reliable
 * connected queue pairs. Handshaking is done over IP/UDP and addressing
 * is based on that, i.e. addresses look like normal IP/UDP addresses
 * because the infiniband queue pair set up is bootstrapped over UDP.
 *
 * The transport uses common pools of receive and transmit buffers that
 * are pre-registered with the HCA for direct access. All receive buffers
 * are placed on two shared receive queues (one for issuing RPCs and one for
 * servicing RPCs), which avoids having to allocate buffers to individual
 * receive queues for each client queue pair (this would be costly for many
 * queue pairs, and wasteful if they're idle). The shared receive queues can be
 * associated with many queue pairs, and each shared receive queue has its own
 * completion queue.
 *
 * In short, the receive path looks like the following:
 *  - As a server, we have just one completion queue for all incoming client
 *    queue pairs.
 *  - As a client, we have just one completion queue for all outgoing client
 *    queue pairs.
 *
 * For the transmit path, we have one completion queue for all cases, since
 * we currently do synchronous sends.
 *
 * Each receive and transmit buffer is sized large enough for the maximum
 * possible RPC size for simplicity. Note that if a node sends to another node
 * that does not have a sufficiently large receive buffer at the head of its
 * receive queue, _both_ ends will get an error (IBV_WC_REM_INV_REQ_ERR on the
 * sender, and IBV_WC_LOC_LEN_ERR on the receiver)! The HCA will _not_ search
 * the receive queue to find a larger posted buffer, nor will it scatter the
 * incoming data over multiple posted buffers. You have been warned.
 *
 * To reference the buffer associated with each work queue element on the shared
 * receive queue, we stash pointers in the 64-bit `wr_id' field of the work
 * request.
 *
 * Connected queue pairs require some bootstrapping, which we do as follows:
 *  - The server maintains a UDP listen port.
 *  - Clients establish QPs by sending their tuples to the server as a request.
 *    Tuples are basically (address, queue pair number, sequence number),
 *    similar to TCP. Think of this as TCP's SYN packet.
 *  - Servers receive client tuples, create an associated queue pair, and
 *    reply via UDP with their QP's tuple. Think of this as TCP's SYN/ACK.
 *  - Clients receive the server's tuple reply and complete their queue pair
 *    setup. Communication over infiniband is ready to go. 
 *
 * Of course, using UDP means these things can get lost. We should have a
 * mechanism for cleaning up halfway-completed QPs that occur when clients
 * die before completing or never get the server's UDP response. Similarly,
 * clients right now block forever if the request is lost. They should time
 * out and retry, although at what level retries should occur isn't clear.
 */

/*
 * Random Notes:
 *  1) ibv_reg_mr() takes about 30usec to register one 4k page on the E5620.
 *     8MB takes about 1.25msec.  This implies that we can't afford to register
 *     on the fly.
 */

#include <errno.h>
#include <fcntl.h>

#include <sys/socket.h>
#include <netinet/in.h>
#include <arpa/inet.h>
#include <boost/scoped_ptr.hpp>

#include "Common.h"
#include "CycleCounter.h"
#include "BenchUtil.h"
#include "FailureDetector.h"
#include "Metrics.h"
#include "TimeCounter.h"
#include "Transport.h"
#include "InfRcTransport.h"
#include "IpAddress.h"
#include "ServiceLocator.h"

#define check_error_null(x, s)                              \
    do {                                                    \
        if ((x) == NULL) {                                  \
            LOG(ERROR, "%s: %s", __func__, s);              \
            throw TransportException(HERE, errno);          \
        }                                                   \
    } while (0)

namespace RAMCloud {

//------------------------------
// InfRcTransport class
//------------------------------

/**
 * Construct a InfRcTransport.
 *
 * \param sl
 *      The ServiceLocator describing which HCA to use and the IP/UDP
 *      address and port numbers to use for handshaking. If NULL,
 *      the transport will be configured for client use only.
 */
template<typename Infiniband>
InfRcTransport<Infiniband>::InfRcTransport(const ServiceLocator *sl)
    : realInfiniband(),
      infiniband(),
      txBuffers(),
      serverSrq(NULL),
      clientSrq(NULL),
      serverRxCq(NULL),
      clientRxCq(NULL),
      commonTxCq(NULL),
      ibPhysicalPort(1),
      lid(0),
      serverSetupSocket(-1),
      clientSetupSocket(-1),
      queuePairMap(),
      clientSendQueue(),
      numUsedClientSrqBuffers(MAX_SHARED_RX_QUEUE_DEPTH),
      outstandingRpcs(),
      locatorString(),
      poller(this),
      serverConnectHandler(),
      logMemoryBase(0),
      logMemoryBytes(0),
      logMemoryRegion(0)
{
    const char *ibDeviceName = NULL;

    if (sl != NULL) {
        locatorString = sl->getOriginalString();

        try {
            ibDeviceName   = sl->getOption<const char *>("dev");
        } catch (ServiceLocator::NoSuchKeyException& e) {}

        try {
            ibPhysicalPort = sl->getOption<int>("devport");
        } catch (ServiceLocator::NoSuchKeyException& e) {}
    }

    infiniband = realInfiniband.construct(ibDeviceName);

    // Step 1:
    //  Set up the udp sockets we use for out-of-band infiniband handshaking.

    // For clients, the kernel will automatically assign a dynamic port on
    // first use.
    clientSetupSocket = socket(PF_INET, SOCK_DGRAM, 0);
    if (clientSetupSocket == -1) {
        LOG(ERROR, "%s: failed to create client socket", __func__);
        throw TransportException(HERE, "client socket failed");
    }
    try {
        setNonBlocking(clientSetupSocket);
    } catch (...) {
        close(clientSetupSocket);
        throw;
    }

    // If this is a server, create a server setup socket and bind it.
    if (sl != NULL) {
        IpAddress address(*sl);

        serverSetupSocket = socket(PF_INET, SOCK_DGRAM, 0);
        if (serverSetupSocket == -1) {
            LOG(ERROR, "%s: failed ot create server socket", __func__);
            throw TransportException(HERE, "server socket failed");
        }

        if (bind(serverSetupSocket, &address.address,
          sizeof(address.address))) {
            close(serverSetupSocket);
            LOG(ERROR, "%s: failed to bind socket", __func__);
            throw TransportException(HERE, "socket failed");
        }

        try {
            setNonBlocking(serverSetupSocket);
        } catch (...) {
            close(serverSetupSocket);
            throw;
        }

        LOG(NOTICE, "InfRc listening on UDP: %s", address.toString().c_str());
        serverConnectHandler.construct(serverSetupSocket, this);
    }

    // Step 2:
    //  Set up the initial verbs necessities: open the device, allocate
    //  protection domain, create shared receive queue, register buffers.

    lid = infiniband->getLid(ibPhysicalPort);

    // create two shared receive queues. all client queue pairs use one and all
    // server queue pairs use the other. we post receive buffer work requests
    // to these queues only. the motiviation is to avoid having to post at
    // least one buffer to every single queue pair (we may have thousands of
    // them with megabyte buffers).
    serverSrq = infiniband->createSharedReceiveQueue(MAX_SHARED_RX_QUEUE_DEPTH,
                                                     MAX_SHARED_RX_SGE_COUNT);
    check_error_null(serverSrq,
                     "failed to create server shared receive queue");
    clientSrq = infiniband->createSharedReceiveQueue(MAX_SHARED_RX_QUEUE_DEPTH,
                                                     MAX_SHARED_RX_SGE_COUNT);
    check_error_null(clientSrq,
                     "failed to create client shared receive queue");

    // XXX- for now we allocate TX and RX buffers and use them as a ring.
    for (uint32_t i = 0; i < MAX_SHARED_RX_QUEUE_DEPTH; i++) {
        serverRxBuffers[i] = infiniband->allocateBufferDescriptorAndRegister(
            getMaxRpcSize());
        postSrqReceiveAndKickTransmit(serverSrq, serverRxBuffers[i]);
    }
    for (uint32_t i = 0; i < MAX_SHARED_RX_QUEUE_DEPTH; i++) {
        clientRxBuffers[i] = infiniband->allocateBufferDescriptorAndRegister(
            getMaxRpcSize());
        postSrqReceiveAndKickTransmit(clientSrq, clientRxBuffers[i]);
    }
    for (uint32_t i = 0; i < MAX_TX_QUEUE_DEPTH; i++) {
        txBuffers.push_back(infiniband->allocateBufferDescriptorAndRegister(
            getMaxRpcSize()));
    }
    assert(numUsedClientSrqBuffers == 0);

    // create completion queues for server receive, client receive, and
    // server/client transmit
    serverRxCq = infiniband->createCompletionQueue(MAX_SHARED_RX_QUEUE_DEPTH);
    check_error_null(serverRxCq,
                     "failed to create server receive completion queue");

    clientRxCq = infiniband->createCompletionQueue(MAX_SHARED_RX_QUEUE_DEPTH);
    check_error_null(clientRxCq,
                     "failed to create client receive completion queue");

    commonTxCq = infiniband->createCompletionQueue(MAX_TX_QUEUE_DEPTH);
    check_error_null(commonTxCq,
                     "failed to create transmit completion queue");
}

/**
 * Destructor for InfRcTransport.
 */
template<typename Infiniband>
InfRcTransport<Infiniband>::~InfRcTransport()
{
}

template<typename Infiniband>
void
InfRcTransport<Infiniband>::setNonBlocking(int fd)
{
    int flags = fcntl(fd, F_GETFL);
    if (flags == -1) {
        LOG(ERROR, "%s: fcntl F_GETFL failed", __func__);
        throw TransportException(HERE, "fnctl failed");
    }
    if (fcntl(fd, F_SETFL, flags | O_NONBLOCK)) {
        LOG(ERROR, "%s: fcntl F_SETFL failed", __func__);
        throw TransportException(HERE, "fnctl failed");
    }
}

/**
 * Wait for an incoming request.
 *
 * The server polls the infiniband shared receive queue, as well as
 * the UDP setup socket. The former contains incoming RPCs, whereas
 * the latter is used to set up QueuePairs between clients and the
 * server, as an out-of-band handshake is needed.
 */
template<typename Infiniband>
Transport::ServerRpc*
InfRcTransport<Infiniband>::serverRecv()
{
    CycleCounter<Metric> receiveTicks;
    ibv_wc wc;
    if (infiniband->pollCompletionQueue(serverRxCq, 1, &wc) >= 1) {
        if (queuePairMap.find(wc.qp_num) == queuePairMap.end()) {
            LOG(ERROR, "%s: failed to find qp_num in map", __func__);
            return NULL;
        }

        QueuePair *qp = queuePairMap[wc.qp_num];

        BufferDescriptor* bd =
            reinterpret_cast<BufferDescriptor*>(wc.wr_id);

        if (wc.status == IBV_WC_SUCCESS) {
            Header& header(*reinterpret_cast<Header*>(bd->buffer));
            ServerRpc *r = new ServerRpc(this, qp, header.nonce);
            PayloadChunk::appendToBuffer(&r->recvPayload,
                bd->buffer + downCast<uint32_t>(sizeof(header)),
                wc.byte_len - downCast<uint32_t>(sizeof(header)),
                this, serverSrq, bd);
            LOG(DEBUG, "Received request with nonce %016lx", header.nonce);
            ++metrics->transport.receive.messageCount;
            ++metrics->transport.receive.packetCount;
            metrics->transport.receive.iovecCount +=
                r->recvPayload.getNumberChunks();
            metrics->transport.receive.byteCount +=
                r->recvPayload.getTotalLength();
            metrics->transport.receive.ticks += receiveTicks.stop();
            return r;
        }

        LOG(ERROR, "%s: failed to receive rpc!", __func__);
        postSrqReceiveAndKickTransmit(serverSrq, bd);
    }

    return NULL;
}

/**
 * Construct a Session object for the public #getSession() interface.
 *
 * \param transport
 *      The transport this Session will be associated with.
 * \param sl
 *      The ServiceLocator describing the server to communicate with.
 */
template<typename Infiniband>
InfRcTransport<Infiniband>::InfRCSession::InfRCSession(
    InfRcTransport *transport, const ServiceLocator& sl)
    : transport(transport),
      qp(NULL),
      serviceLocator(sl.getOriginalString())
{
    IpAddress address(sl);

    // create and set up a new queue pair for this client
    // TODO(ongaro): This probably doesn't need to allocate memory
    qp = transport->clientTrySetupQueuePair(address);
}

/**
 * Destroy the Session.
 */
template<typename Infiniband>
void
InfRcTransport<Infiniband>::InfRCSession::release()
{
    delete this;
}

/**
 * Issue an RPC request using infiniband->
 *
 * \param request
 *      Contents of the request message.
 * \param[out] response
 *      When a response arrives, the response message will be made
 *      available via this Buffer.
 *
 * \return  A pointer to the allocated space or \c NULL if there is not enough
 *          space in this Allocation.
 */
template<typename Infiniband>
Transport::ClientRpc*
InfRcTransport<Infiniband>::InfRCSession::clientSend(Buffer* request,
                                                     Buffer* response)
{
    InfRcTransport *t = transport;

    if (request->getTotalLength() > t->getMaxRpcSize()) {
        throw TransportException(HERE,
             format("client request exceeds maximum rpc size "
                    "(attempted %u bytes, maximum %u bytes)",
                    request->getTotalLength(),
                    t->getMaxRpcSize()));
    }

    // Construct our ClientRpc in the response Buffer.
    //
    // We do this because we're loaning one of our registered receive buffers
    // to the caller of wait() and need to issue it back to the HCA when
    // they're done with it.
    ClientRpc *rpc = new(response, MISC) ClientRpc(transport, this,
                                                   request, response,
                                                   generateRandom(),
                                                   serviceLocator);
    rpc->sendOrQueue();
    rpc->enqueueCycleTime = rdtsc();
    return rpc;
}

/**
 * Attempt to exchange QueuePair set up information by sending to the server
 * and waiting for an appropriate response. Only one request is sent for each
 * invocation, but the method may receive multiple reponses (e.g. delayed
 * responses to a previous invocation). It only returns on a matched response,
 * or if time runs out.
 *
 * \param sin
 *      The server to send to.
 * \param outgoingQpt
 *      Pointer to the QueuePairTuple to send to the server.
 * \param incomingQpt
 *      Pointer to space in which to store the QueuePairTuple returned by
 *      the server.
 * \param usTimeout
 *      Timeout to wait for a server response in microseconds.
 * \return
 *      true if a valid response was received within the specified amount of
 *      time, else false if either nothing comes back in time, or the responses
 *      received did not match the request (this can happen if responses are
 *      delayed, rather than lost).
 * \throw TransportException
 *      An exception is thrown if any of the socket system calls fail for
 *      some strange reason.
 */
template<typename Infiniband>
bool
InfRcTransport<Infiniband>::clientTryExchangeQueuePairs(struct sockaddr_in *sin,
    QueuePairTuple *outgoingQpt, QueuePairTuple *incomingQpt,
    uint32_t usTimeout)
{
    bool haveSent = false;

    while (1) {
        TimeCounter startTime;

        if (!haveSent) {
            ssize_t len = sendto(clientSetupSocket, outgoingQpt,
                sizeof(*outgoingQpt), 0, reinterpret_cast<sockaddr *>(sin),
                sizeof(*sin));
            if (len == -1) {
                if (errno != EINTR && errno != EAGAIN) {
                    LOG(ERROR, "%s: sendto returned error %d: %s",
                        __func__, errno, strerror(errno));
                    throw TransportException(HERE, errno);
                }
            } else if (len != sizeof(*outgoingQpt)) {
                LOG(ERROR, "%s: sendto returned bad length (%Zd) while "
                    "sending to ip: [%s] port: [%d]", __func__, len,
                    inet_ntoa(sin->sin_addr), HTONS(sin->sin_port));
                throw TransportException(HERE, errno);
            } else {
                haveSent = true;
            }
        }

        socklen_t sinlen = sizeof(sin);
        ssize_t len = recvfrom(clientSetupSocket, incomingQpt,
            sizeof(*incomingQpt), 0,
            reinterpret_cast<sockaddr *>(&sin), &sinlen);
        if (len == -1) {
            if (errno != EINTR && errno != EAGAIN) {
                LOG(ERROR, "%s: recvfrom returned error %d: %s",
                    __func__, errno, strerror(errno));
                throw TransportException(HERE, errno);
            }
        } else if (len != sizeof(*incomingQpt)) {
            LOG(ERROR, "%s: recvfrom returned bad length (%Zd) while "
                "receiving from ip: [%s] port: [%d]", __func__, len,
                inet_ntoa(sin->sin_addr), HTONS(sin->sin_port));
            throw TransportException(HERE, errno);
        } else {
            if (outgoingQpt->getNonce() == incomingQpt->getNonce())
                return true;

            LOG(WARNING,
                "%s: received nonce doesn't match (0x%016lx != 0x%016lx)",
                __func__, outgoingQpt->getNonce(), incomingQpt->getNonce());
        }

        uint32_t elapsedUs = downCast<uint32_t>(startTime.stop() / 1000);
        if (elapsedUs >= usTimeout)
            return false;
        usTimeout -= elapsedUs;

        // TODO(ongaro): The following isn't safe, at a minimum because some
        // other stack frame can start using clientSetupSocket.
        //
        // We need to call the dispatcher in order to let other event handlers
        // run (this is particularly important if the server we are trying to
        // connect to is us).
        Dispatch::poll();
    }
}

/**
 * Attempt to set up a QueuePair with the given server. The client
 * allocates a QueuePair and sends the necessary tuple to the
 * server to begin the handshake. The server then replies with its
 * QueuePair tuple information. This is all done over IP/UDP.
 */
template<typename Infiniband>
typename Infiniband::QueuePair*
InfRcTransport<Infiniband>::clientTrySetupQueuePair(IpAddress& address)
{
    sockaddr_in* sin = reinterpret_cast<sockaddr_in*>(&address.address);

    // Create a new QueuePair and send its parameters to the server so it
    // can create its qp and reply with its parameters.
    QueuePair *qp = infiniband->createQueuePair(IBV_QPT_RC,
                                                ibPhysicalPort, clientSrq,
                                                commonTxCq, clientRxCq,
                                                MAX_TX_QUEUE_DEPTH,
                                                MAX_SHARED_RX_QUEUE_DEPTH);

    for (uint32_t i = 0; i < QP_EXCHANGE_MAX_TIMEOUTS; i++) {
        QueuePairTuple outgoingQpt(downCast<uint16_t>(lid),
                                   qp->getLocalQpNumber(),
                                   qp->getInitialPsn(), generateRandom());
        QueuePairTuple incomingQpt;
        bool gotResponse;

        try {
            gotResponse = clientTryExchangeQueuePairs(sin, &outgoingQpt,
                                                      &incomingQpt,
                                                      QP_EXCHANGE_USEC_TIMEOUT);
        } catch (...) {
            delete qp;
            throw;
        }

        if (!gotResponse) {
            LOG(WARNING, "%s: timed out waiting for response; retrying",
                __func__);
            ++metrics->transport.retrySessionOpenCount;
            continue;
        }

        // plumb up our queue pair with the server's parameters.
        qp->plumb(&incomingQpt);
        return qp;
    }

    LOG(WARNING, "%s: failed to exchange with server (%s) within allotted "
        "%u microseconds (sent request %u times)\n", __func__,
        address.toString().c_str(),
        QP_EXCHANGE_USEC_TIMEOUT * QP_EXCHANGE_MAX_TIMEOUTS,
        QP_EXCHANGE_MAX_TIMEOUTS);
    delete qp;
    throw TransportException(HERE, "failed to connect to host");
}

/**
 * This method is invoked by the dispatcher when #serverSetupSocket becomes
 * readable. It attempts to set up QueuePair with a connecting remote
 * client.
 */
template<typename Infiniband>
void
InfRcTransport<Infiniband>::ServerConnectHandler::operator() ()
{
    sockaddr_in sin;
    socklen_t sinlen = sizeof(sin);
    QueuePairTuple incomingQpt;

    ssize_t len = recvfrom(transport->serverSetupSocket, &incomingQpt,
        sizeof(incomingQpt), 0, reinterpret_cast<sockaddr *>(&sin), &sinlen);
    if (len <= -1) {
        if (errno == EAGAIN)
            return;

        LOG(ERROR, "%s: recvfrom failed", __func__);
        throw TransportException(HERE, "recvfrom failed");
    } else if (len != sizeof(incomingQpt)) {
        LOG(WARNING, "%s: recvfrom got a strange incoming size: %Zd",
            __func__, len);
        return;
    }

    // create a new queue pair, set it up according to our client's parameters,
    // and feed back our lid, qpn, and psn information so they can complete
    // the out-of-band handshake.

    // XXX- we should look up the QueuePair first using incomingQpt, just to
    //      be sure, esp. if we use an unreliable means of handshaking, in
    //      which case the response to the client request could have been lost.

    QueuePair *qp = transport->infiniband->createQueuePair(
            IBV_QPT_RC,
            transport->ibPhysicalPort,
            transport->serverSrq,
            transport->commonTxCq,
            transport->serverRxCq,
            MAX_TX_QUEUE_DEPTH,
            MAX_SHARED_RX_QUEUE_DEPTH);
    qp->plumb(&incomingQpt);

    // now send the client back our queue pair information so they can
    // complete the initialisation.
    QueuePairTuple outgoingQpt(downCast<uint16_t>(transport->lid),
                               qp->getLocalQpNumber(),
                               qp->getInitialPsn(), incomingQpt.getNonce());
    len = sendto(transport->serverSetupSocket, &outgoingQpt,
            sizeof(outgoingQpt), 0, reinterpret_cast<sockaddr *>(&sin),
            sinlen);
    if (len != sizeof(outgoingQpt)) {
        LOG(WARNING, "%s: sendto failed, len = %Zd\n", __func__, len);
        delete qp;
        return;
    }

    // maintain the qpn -> qp mapping
    transport->queuePairMap[qp->getLocalQpNumber()] = qp;
}

/**
 * Add the given BufferDescriptor to the given shared receive queue.
 * If a previous transmit was buffered due to lack of receive buffers,
 * this method will kick off a transmission.
 *
 * \param[in] srq
 *      The shared receive queue on which to enqueue this BufferDescriptor.
 * \param[in] bd
 *      The BufferDescriptor to enqueue.
 * \throw
 *      TransportException if posting to the queue fails.
 */
template<typename Infiniband>
void
InfRcTransport<Infiniband>::postSrqReceiveAndKickTransmit(ibv_srq* srq,
    BufferDescriptor *bd)
{
    infiniband->postSrqReceive(srq, bd);

    // TODO(ongaro): This condition is hacky. One idea is to wrap ibv_srq in an
    // object and make this a virtual method instead.
    if (srq == clientSrq) {
        --numUsedClientSrqBuffers;
        if (!clientSendQueue.empty()) {
            ClientRpc& rpc = clientSendQueue.front();
            clientSendQueue.pop_front();
            LOG(DEBUG, "Dequeued request with nonce %016lx", rpc.nonce);
            rpc.sendOrQueue();
        }
    }
}

/**
 * Return a free transmit buffer, wrapped by its corresponding
 * BufferDescriptor. If there are none, block until one is available.
 *
 * TODO(rumble): Any errors from previous transmissions are basically
 *               thrown on the floor, though we do log them. We need
 *               to think a bit more about how this 'fire-and-forget'
 *               behaviour impacts our Transport API.
 */
template<typename Infiniband>
typename Infiniband::BufferDescriptor*
InfRcTransport<Infiniband>::getTransmitBuffer()
{
    // if we've drained our free tx buffer pool, we must wait.
    while (txBuffers.empty()) {
        ibv_wc retArray[MAX_TX_QUEUE_DEPTH];
        int n = infiniband->pollCompletionQueue(commonTxCq,
                                                MAX_TX_QUEUE_DEPTH,
                                                retArray);
        for (int i = 0; i < n; i++) {
            BufferDescriptor* bd =
                reinterpret_cast<BufferDescriptor*>(retArray[i].wr_id);
            txBuffers.push_back(bd);

            if (retArray[i].status != IBV_WC_SUCCESS) {
                LOG(ERROR, "Transmit failed: %s",
                    infiniband->wcStatusToString(retArray[i].status));
            }
        }
    }

    BufferDescriptor* bd = txBuffers.back();
    txBuffers.pop_back();
    return bd;
}

/**
 * Obtain the maximum rpc size. This is limited by the infiniband
 * specification to 2GB(!), though we artificially limit it to a
 * little more than a segment size to avoid allocating too much 
 * space in RX buffers.
 */
template<typename Infiniband>
uint32_t
InfRcTransport<Infiniband>::getMaxRpcSize() const
{
    return MAX_RPC_SIZE;
}


template<typename Infiniband>
ServiceLocator
InfRcTransport<Infiniband>::getServiceLocator()
{
    return ServiceLocator(locatorString);
}

//-------------------------------------
// InfRcTransport::ServerRpc class
//-------------------------------------

/**
 * Construct a ServerRpc.
 * The input message is taken from transport->inputMessage, if
 * it contains data.
 *
 * \param transport
 *      The InfRcTransport object that this RPC is associated with.
 * \param qp
 *      The QueuePair associated with this RPC request.
 * \param nonce
 *      Uniquely identifies this RPC.
 */
template<typename Infiniband>
InfRcTransport<Infiniband>::ServerRpc::ServerRpc(InfRcTransport* transport,
                                                 QueuePair* qp,
                                                 uint64_t nonce)
    : transport(transport),
      qp(qp),
      nonce(nonce)
{
}

/**
 * Send a reply for an RPC.
 *
 * Transmits are done using a copy into a pre-registered HCA buffer.
 * The function blocks until the HCA returns success or failure.
 */
template<typename Infiniband>
void
InfRcTransport<Infiniband>::ServerRpc::sendReply()
{
    CycleCounter<Metric> _(&metrics->transport.transmit.ticks);
    ++metrics->transport.transmit.messageCount;
    ++metrics->transport.transmit.packetCount;
    LOG(DEBUG, "Sending response with nonce %016lx", nonce);
    // "delete this;" on our way out of the method
    boost::scoped_ptr<InfRcTransport::ServerRpc> suicide(this);

    InfRcTransport *t = transport;

    if (replyPayload.getTotalLength() > t->getMaxRpcSize()) {
        throw TransportException(HERE,
             format("server response exceeds maximum rpc size "
                    "(attempted %u bytes, maximum %u bytes)",
                    replyPayload.getTotalLength(),
                    t->getMaxRpcSize()));
    }

    BufferDescriptor* bd = t->getTransmitBuffer();
    new(&replyPayload, PREPEND) Header(nonce);
    {
        CycleCounter<Metric> copyTicks(&metrics->transport.transmit.copyTicks);
        replyPayload.copy(0, replyPayload.getTotalLength(), bd->buffer);
    }
    metrics->transport.transmit.iovecCount += replyPayload.getNumberChunks();
    metrics->transport.transmit.byteCount += replyPayload.getTotalLength();
    t->infiniband->postSend(qp, bd, replyPayload.getTotalLength());
    replyPayload.truncateFront(sizeof(Header)); // for politeness
    LOG(DEBUG, "Sent response with nonce %016lx", nonce);
}

//-------------------------------------
// InfRcTransport::ClientRpc class
//-------------------------------------

/**
 * Construct a ClientRpc.
 *
 * \param transport
 *      The InfRcTransport object that this RPC is associated with.
 * \param session
 *      The session this RPC is associated with.
 * \param request
 *      Request payload.
 * \param[out] response
 *      Buffer in which the response message should be placed.
 * \param nonce
 *      Uniquely identifies this RPC.
 * \param serviceLocator
 *      ServiceLocator of the server this RPC is being sent to.
 */
template<typename Infiniband>
InfRcTransport<Infiniband>::ClientRpc::ClientRpc(InfRcTransport* transport,
                                     InfRCSession* session,
                                     Buffer* request,
                                     Buffer* response,
                                     uint64_t nonce,
                                     string serviceLocator)
    : transport(transport),
      session(session),
      request(request),
      response(response),
      nonce(nonce),
      enqueueCycleTime(0),
      serviceLocator(serviceLocator),
      state(PENDING),
      queueEntries()
{

}

/**
 * This is a hack for doing zero-copy sends of log data to backups
 * during recovery. Diego has a cleaner solution, but we want this
 * quickly for the paper. Afterwards we'll have to bulldoze the Inf
 * stuff and write something clean.
 */
template<typename Infiniband>
bool
InfRcTransport<Infiniband>::ClientRpc::tryZeroCopy(Buffer* request)
{
    InfRcTransport* const t = transport;
    if (t->logMemoryBase != 0 && request->getNumberChunks() == 2) {
        Buffer::Iterator it(*request);
        it.next();
        const uintptr_t addr = reinterpret_cast<const uintptr_t>(it.getData());
        if (addr >= t->logMemoryBase &&
          (addr + it.getLength()) < (t->logMemoryBase + t->logMemoryBytes)) {
            uint32_t hdrBytes = it.getTotalLength() - it.getLength();
//LOG(NOTICE, "ZERO COPYING WRITE FROM LOG: total: %u bytes, hdr: %lu bytes, 0copy: %u bytes\n", request->getTotalLength(), hdrBytes, it.getLength()); //NOLINT 
            BufferDescriptor* bd = t->getTransmitBuffer();
            {
                CycleCounter<Metric>
                    copyTicks(&metrics->transport.transmit.copyTicks);
                request->copy(0, hdrBytes, bd->buffer);
            }
            metrics->transport.transmit.iovecCount +=
                request->getNumberChunks();
            metrics->transport.transmit.byteCount += request->getTotalLength();
            LOG(DEBUG, "Sending 0-copy request");
            t->infiniband->postSendZeroCopy(session->qp, bd,
                hdrBytes, it.getData(), it.getLength(), t->logMemoryRegion);
            return true;
        }
    }

    return false;
}

/**
 * Send the RPC request out onto the network if there is a receive buffer
 * available for its response, or queue it for transmission otherwise.
 */
template<typename Infiniband>
void
InfRcTransport<Infiniband>::ClientRpc::sendOrQueue()
{
    assert(state == PENDING);
    InfRcTransport* const t = transport;
    if (t->numUsedClientSrqBuffers < MAX_SHARED_RX_QUEUE_DEPTH) {
        // send out the request
        CycleCounter<Metric> _(&metrics->transport.transmit.ticks);
        ++metrics->transport.transmit.messageCount;
        ++metrics->transport.transmit.packetCount;
        new(request, PREPEND) Header(nonce);

        if (!tryZeroCopy(request)) {
            BufferDescriptor* bd = t->getTransmitBuffer();
            {
                CycleCounter<Metric>
                    copyTicks(&metrics->transport.transmit.copyTicks);
                request->copy(0, request->getTotalLength(), bd->buffer);
            }
            metrics->transport.transmit.iovecCount +=
                request->getNumberChunks();
            metrics->transport.transmit.byteCount += request->getTotalLength();
            LOG(DEBUG, "Sending request with nonce %016lx", nonce);
            t->infiniband->postSend(session->qp, bd,
                                    request->getTotalLength());
        }
        request->truncateFront(sizeof(Header)); // for politeness

        t->outstandingRpcs.push_back(*this);
        ++t->numUsedClientSrqBuffers;
        state = REQUEST_SENT;
        LOG(DEBUG, "Sent request with nonce %016lx", nonce);
    } else {
        // no available receive buffers
        t->clientSendQueue.push_back(*this);
        LOG(DEBUG, "Queued send request with nonce %016lx", nonce);
    }
}

/**
 * This method is invoked by the dispatcher's inner polling loop; it
 * checks for incoming RPC responses and processes any that are available.
 *
 * \return
 *      True if we were able to do anything useful, false if there was
 *      no meaningful data.
 */
template<typename Infiniband>
bool
InfRcTransport<Infiniband>::Poller::operator() ()
{
    bool result = false;
    InfRcTransport* t = transport;
    ibv_wc wc;
    while (t->infiniband->pollCompletionQueue(t->clientRxCq, 1, &wc) > 0) {
        CycleCounter<Metric> receiveTicks;
        BufferDescriptor *bd = reinterpret_cast<BufferDescriptor *>(wc.wr_id);
        if (wc.status != IBV_WC_SUCCESS) {
            LOG(ERROR, "%s: wc.status(%d:%s) != IBV_WC_SUCCESS", __func__,
                wc.status, t->infiniband->wcStatusToString(wc.status));
            t->postSrqReceiveAndKickTransmit(t->clientSrq, bd);
            throw TransportException(HERE, wc.status);
        }

        Header& header(*reinterpret_cast<Header*>(bd->buffer));
        LOG(DEBUG, "Received response with nonce %016lx", header.nonce);
        foreach (ClientRpc& rpc, t->outstandingRpcs) {
            if (rpc.nonce != header.nonce)
                continue;
            t->outstandingRpcs.erase(t->outstandingRpcs.iterator_to(rpc));
            uint32_t len = wc.byte_len - downCast<uint32_t>(sizeof(header));
            if (t->numUsedClientSrqBuffers >= MAX_SHARED_RX_QUEUE_DEPTH / 2) {
                // clientSrq is low on buffers, better return this one
                LOG(DEBUG, "Copy and immediately return clientSrq buffer");
                memcpy(new(rpc.response, APPEND) char[len],
                       bd->buffer + sizeof(header),
                       len);
                t->postSrqReceiveAndKickTransmit(t->clientSrq, bd);
            } else {
                // rpc will hold one of clientSrq's buffers until
                // rpc.response is destroyed
                LOG(DEBUG, "Hang onto clientSrq buffer");
                PayloadChunk::appendToBuffer(rpc.response,
                                             bd->buffer + sizeof(header),
                                             len, t, t->clientSrq, bd);
            }
            rpc.state = ClientRpc::RESPONSE_RECEIVED;
            result = true;
            ++metrics->transport.receive.messageCount;
            ++metrics->transport.receive.packetCount;
            metrics->transport.receive.iovecCount +=
                rpc.response->getNumberChunks();
            metrics->transport.receive.byteCount +=
                rpc.response->getTotalLength();
            metrics->transport.receive.ticks += receiveTicks.stop();
            goto next;
        }
        LOG(WARNING, "dropped packet because no nonce matched %016lx",
                     header.nonce);
  next: { /* pass */ }
    }
    return result;
}

// See Transport::ClientRpc::isReady for documentation.
template<typename Infiniband>
bool
InfRcTransport<Infiniband>::ClientRpc::isReady() {
    // if our RPC has taken a while, invoke the FailureDetector
    if (state == REQUEST_SENT) {
        bool suspectTimeout = false;
        if ((cyclesToNanoseconds(rdtsc() - enqueueCycleTime) / 1000) >= 10000)
            suspectTimeout = true;

        if (suspectTimeout) {
            if (!FailureDetector::pingServer(serviceLocator)) {
                LOG(WARNING, "server [%s] appears to be dead; "
                    "claiming RPC ready", serviceLocator.c_str());
                return true;
            }
            enqueueCycleTime = rdtsc();
        }
    }

    return (state == RESPONSE_RECEIVED);
}

// See Transport::ClientRpc::wait for documentation.
template<typename Infiniband>
void
InfRcTransport<Infiniband>::ClientRpc::wait()
{
<<<<<<< HEAD
    uint64_t lastAlive = enqueueCycleTime;

    while (state != RESPONSE_RECEIVED) {
        Dispatch::poll();

        // if we hear nothing within 10ms, check if the server is
        // alive
        if ((cyclesToNanoseconds(rdtsc() - lastAlive) / 1000) >= 10000) {
            if (!FailureDetector::pingServer(serviceLocator)) {
                // this rpc is no longer considered outstanding
                transport->outstandingRpcs.erase(
                    transport->outstandingRpcs.iterator_to(*this));

                throw TransportException(HERE,
                    format("server [%s] appears to be dead",
                        serviceLocator.c_str()));
            }
            lastAlive = rdtsc();
        }
    }
=======
    while (state != RESPONSE_RECEIVED)
        Dispatch::handleEvent();
>>>>>>> 542b49f7
}

//-------------------------------------
// InfRcTransport::PayloadChunk class
//-------------------------------------

/**
 * Append a subregion of payload data which releases the memory to the
 * HCA when its containing Buffer is destroyed.
 *
 * \param buffer
 *      The Buffer to append the data to.
 * \param data
 *      The address of the data to appear in the Buffer.
 * \param dataLength
 *      The length in bytes of the region starting at data that is a
 *      subregion of the payload.
 * \param transport
 *      The transport that owns the provided BufferDescriptor 'bd'.
 * \param srq
 *      The shared receive queue which bd will be returned to.
 * \param bd 
 *      The BufferDescriptor to return to the HCA on Buffer destruction.
 */
template<typename Infiniband>
typename InfRcTransport<Infiniband>::PayloadChunk*
InfRcTransport<Infiniband>::PayloadChunk::prependToBuffer(Buffer* buffer,
                                             char* data,
                                             uint32_t dataLength,
                                             InfRcTransport* transport,
                                             ibv_srq* srq,
                                             BufferDescriptor* bd)
{
    PayloadChunk* chunk =
        new(buffer, CHUNK) PayloadChunk(data, dataLength, transport, srq, bd);
    Buffer::Chunk::prependChunkToBuffer(buffer, chunk);
    return chunk;
}

/**
 * Prepend a subregion of payload data which releases the memory to the
 * HCA when its containing Buffer is destroyed.
 *
 * \param buffer
 *      The Buffer to prepend the data to.
 * \param data
 *      The address of the data to appear in the Buffer.
 * \param dataLength
 *      The length in bytes of the region starting at data that is a
 *      subregion of the payload.
 * \param transport
 *      The transport that owns the provided BufferDescriptor 'bd'.
 * \param srq
 *      The shared receive queue which bd will be returned to.
 * \param bd
 *      The BufferDescriptor to return to the HCA on Buffer destruction.
 */
template<typename Infiniband>
typename InfRcTransport<Infiniband>::PayloadChunk*
InfRcTransport<Infiniband>::PayloadChunk::appendToBuffer(Buffer* buffer,
                                            char* data,
                                            uint32_t dataLength,
                                            InfRcTransport* transport,
                                            ibv_srq* srq,
                                            BufferDescriptor* bd)
{
    PayloadChunk* chunk =
        new(buffer, CHUNK) PayloadChunk(data, dataLength, transport, srq, bd);
    Buffer::Chunk::appendChunkToBuffer(buffer, chunk);
    return chunk;
}

/// Returns memory to the HCA once the Chunk is discarded.
template<typename Infiniband>
InfRcTransport<Infiniband>::PayloadChunk::~PayloadChunk()
{
    transport->postSrqReceiveAndKickTransmit(srq, bd);
}

/**
 * Construct a PayloadChunk which will release it's resources to the
 * HCA its containing Buffer is destroyed.
 *
 * \param data
 *      The address of the data to appear in the Buffer.
 * \param dataLength
 *      The length in bytes of the region starting at data that is a
 *      subregion of the payload.
 * \param transport
 *      The transport that owns the provided BufferDescriptor 'bd'.
 * \param srq
 *      The shared receive queue which bd will be returned to.
 * \param bd 
 *      The BufferDescriptor to return to the HCA on Buffer destruction.
 */
template<typename Infiniband>
InfRcTransport<Infiniband>::PayloadChunk::PayloadChunk(void* data,
                                          uint32_t dataLength,
                                          InfRcTransport *transport,
                                          ibv_srq* srq,
                                          BufferDescriptor* bd)
    : Buffer::Chunk(data, dataLength),
      transport(transport),
      srq(srq),
      bd(bd)
{
}

template class InfRcTransport<RealInfiniband>;

}  // namespace RAMCloud<|MERGE_RESOLUTION|>--- conflicted
+++ resolved
@@ -984,7 +984,6 @@
 void
 InfRcTransport<Infiniband>::ClientRpc::wait()
 {
-<<<<<<< HEAD
     uint64_t lastAlive = enqueueCycleTime;
 
     while (state != RESPONSE_RECEIVED) {
@@ -1005,10 +1004,6 @@
             lastAlive = rdtsc();
         }
     }
-=======
-    while (state != RESPONSE_RECEIVED)
-        Dispatch::handleEvent();
->>>>>>> 542b49f7
 }
 
 //-------------------------------------
