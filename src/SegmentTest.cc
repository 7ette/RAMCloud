/* Copyright (c) 2010-2012 Stanford University
 *
 * Permission to use, copy, modify, and distribute this software for any
 * purpose with or without fee is hereby granted, provided that the above
 * copyright notice and this permission notice appear in all copies.
 *
 * THE SOFTWARE IS PROVIDED "AS IS" AND THE AUTHOR(S) DISCLAIM ALL WARRANTIES
 * WITH REGARD TO THIS SOFTWARE INCLUDING ALL IMPLIED WARRANTIES OF
 * MERCHANTABILITY AND FITNESS. IN NO EVENT SHALL AUTHORS BE LIABLE FOR
 * ANY SPECIAL, DIRECT, INDIRECT, OR CONSEQUENTIAL DAMAGES OR ANY DAMAGES
 * WHATSOEVER RESULTING FROM LOSS OF USE, DATA OR PROFITS, WHETHER IN AN
 * ACTION OF CONTRACT, NEGLIGENCE OR OTHER TORTIOUS ACTION, ARISING OUT OF
 * OR IN CONNECTION WITH THE USE OR PERFORMANCE OF THIS SOFTWARE.
 */

#include "TestUtil.h"

#include "Segment.h"
#include "StringUtil.h"
#include "Log.h"
#include "LogEntryTypes.h"

namespace RAMCloud {

/**
 * Unit tests for Segment.
 */
class SegmentTest : public ::testing::TestWithParam<Segment::Allocator*> {
  public:
    class HorriblyFragmentedAllocator : public Segment::Allocator {
      public:
        HorriblyFragmentedAllocator()
            : currentBuffer(NULL), offset(0), buffers()
        {
        }

        ~HorriblyFragmentedAllocator()
        {
            foreach (uint8_t *b, buffers) {
                // Each buffer alternates between space we allocate and do not
                // allocate. Ensure any unallocated space was untouched.
                bool dirty = false;
                for (uint32_t off = getSegletSize();
                     off < 2 * getSegmentSize();
                     off += (2 * getSegletSize())) {
                    for (uint32_t i = 0; i < getSegletSize(); i++)
                        dirty |= (b[off + i] != 0xaa);
                }

                EXPECT_FALSE(dirty);
            
                delete[] b;
            }
        }

        uint32_t getSegletsPerSegment() { return 10000; }
        uint32_t getSegletSize() { return 7; }

        void*
        alloc()
        {
            // Not doing a malloc per tiny seglet saves a ton of test time.
            if (currentBuffer == NULL) {
                currentBuffer = new uint8_t[2 * getSegmentSize()];
                memset(currentBuffer, 0xaa, 2 * getSegmentSize());
                buffers.push_back(currentBuffer);
                offset = 0;
            }

            uint8_t* allocation = &currentBuffer[offset]; 
            offset += (2 * getSegletSize());

            if (offset == (2 * getSegmentSize()))
                currentBuffer = NULL;
            
            return allocation;
        }

        void free(void* seglet) { }

      private:
        uint8_t* currentBuffer;
        uint32_t offset;
        vector<uint8_t*> buffers;

        DISALLOW_COPY_AND_ASSIGN(HorriblyFragmentedAllocator);
    };

    SegmentTest()
    {
    }

<<<<<<< HEAD
    DISALLOW_COPY_AND_ASSIGN(SegmentTest);
};
=======
    static bool
    allocateSegmentFilter(string s)
    {
        return s == "allocateSegment";
    }
>>>>>>> 727d6419

// Run tests with various different backing allocators, to stress the
// code with different fragmentation in the backing segment memory.
Segment::DefaultHeapAllocator boringDefaultAllocator;
SegmentTest::HorriblyFragmentedAllocator horriblyFragmentedAllocator;
INSTANTIATE_TEST_CASE_P(SegmentTestAllocators,
                        SegmentTest,
                        ::testing::Values(&boringDefaultAllocator,
                                          &horriblyFragmentedAllocator));

TEST_P(SegmentTest, constructor) {
    Segment s(*GetParam());
    EXPECT_FALSE(s.closed);
    EXPECT_EQ(0U, s.tail);

    // Footer should always exist.
    Buffer buffer;
    s.appendToBuffer(buffer);
    const Segment::EntryHeader* entryHeader = reinterpret_cast<
        const Segment::EntryHeader*>(buffer.getStart<Segment::EntryHeader>());
    EXPECT_EQ(LOG_ENTRY_TYPE_SEGFOOTER, entryHeader->getType());
    const Segment::Footer* footer = reinterpret_cast<const Segment::Footer*>(
        buffer.getRange(2, sizeof(*footer)));
    EXPECT_FALSE(footer->closed);
    EXPECT_EQ(0x722308dcU, footer->checksum);
}

TEST_F(SegmentTest, constructor_priorSegmentBuffer) {
    Segment previous;
    previous.append(LOG_ENTRY_TYPE_OBJ, "hi", 3);
    Buffer buffer;
    previous.appendToBuffer(buffer);

    const void* p = buffer.getRange(0, buffer.getTotalLength());
    Segment s(p, buffer.getTotalLength());

    EXPECT_TRUE(s.fakeAllocator);
    EXPECT_EQ(&*s.fakeAllocator, &s.allocator);
    EXPECT_EQ(1U, s.seglets.size());
    EXPECT_TRUE(s.closed);
    EXPECT_EQ(s.tail, buffer.getTotalLength());
    EXPECT_EQ(p, s.seglets[0]);
}

TEST_P(SegmentTest, append_blackBox) {
    Segment s(*GetParam());

    char buf[1000];
    for (uint32_t i = 0; i < 1000; i += 100) {
        uint32_t offset;
        EXPECT_TRUE(s.append(LOG_ENTRY_TYPE_OBJ, buf, i, offset));
        
        Buffer buffer;
        s.getEntry(offset, buffer);
        EXPECT_EQ(i, buffer.getTotalLength()); 
        EXPECT_EQ(0, memcmp(buf, buffer.getRange(0, i), i));
    }
}

TEST_P(SegmentTest, append_outOfSpace) {
    Segment::Allocator* allocator = GetParam();
    Segment s(*allocator);

    // How many N-length writes can we make to this segment?
    char buf[107];
    uint32_t bytesPerAppend = s.bytesNeeded(sizeof(buf));
    uint32_t expectedAppends =
        (allocator->getSegmentSize() - s.bytesNeeded(sizeof32(Segment::Footer)))
            / bytesPerAppend;

    uint32_t actualAppends = 0;
    while (s.append(LOG_ENTRY_TYPE_OBJ, buf, sizeof(buf)))
        actualAppends++;

    EXPECT_EQ(expectedAppends, actualAppends);
    EXPECT_EQ(allocator->getSegletsPerSegment(), s.getSegletsAllocated());
    EXPECT_GE(allocator->getSegmentSize() - s.getTailOffset(),
        s.bytesNeeded(sizeof(Segment::Footer)));
}

TEST_P(SegmentTest, append_whiteBox) {
    Segment s(*GetParam());

    uint32_t offset;
    s.append(LOG_ENTRY_TYPE_OBJ, "hi", 2, offset);

    EXPECT_EQ(0U, offset);
    EXPECT_EQ(4U, s.getTailOffset());

    Buffer buffer;
    s.appendToBuffer(buffer);
    EXPECT_EQ(0, memcmp("hi", buffer.getRange(2, 2), 2));

    const Segment::EntryHeader* entryHeader = reinterpret_cast<
        const Segment::EntryHeader*>(buffer.getRange(4, sizeof(*entryHeader)));
    EXPECT_EQ(LOG_ENTRY_TYPE_SEGFOOTER, entryHeader->getType());
    EXPECT_EQ(1U, entryHeader->getLengthBytes());
    const Segment::Footer* footer = reinterpret_cast<const Segment::Footer*>(
        buffer.getRange(6, sizeof(*footer)));
    EXPECT_FALSE(footer->closed);
    EXPECT_EQ(0xa0614ee6, footer->checksum);
}

TEST_P(SegmentTest, append_differentLengthBytes) {
    uint32_t oneByteLengths[] = { 0, 255 }; 
    uint32_t twoByteLengths[] = { 256, 65535 };
    uint32_t threeByteLengths[] = { 65536 };
    struct {
        uint32_t expectedLengthBytes;
        uint32_t* bytesToAppend;
        uint32_t bytesToAppendLength;
    } tests[] = {
        { 1, oneByteLengths, arrayLength(oneByteLengths) },
        { 2, twoByteLengths, arrayLength(twoByteLengths) },
        { 3, threeByteLengths, arrayLength(threeByteLengths) }
        // 4-byte lengths? Fuhgeddaboudit!
    };

    for (uint32_t i = 0; i < unsafeArrayLength(tests); i++) {
        for (uint32_t j = 0; j < tests[i].bytesToAppendLength; j++) {
            uint32_t length = tests[i].bytesToAppend[j];

            char buf[length];
            Segment s(*GetParam());
            s.append(LOG_ENTRY_TYPE_OBJ, buf, length);
            EXPECT_EQ(sizeof(Segment::EntryHeader) +
                        tests[i].expectedLengthBytes + length,
                      s.getTailOffset());

            const Segment::EntryHeader* entryHeader = NULL;
            Buffer buffer;
            s.appendToBuffer(buffer, 0, sizeof(*entryHeader));
            entryHeader = buffer.getStart<Segment::EntryHeader>();

            EXPECT_EQ(LOG_ENTRY_TYPE_OBJ, entryHeader->getType());
            EXPECT_EQ(tests[i].expectedLengthBytes,
                      entryHeader->getLengthBytes());
        }
    }
}

TEST_P(SegmentTest, close) {
    Segment s(*GetParam());
    EXPECT_FALSE(s.closed);
    s.close();
    EXPECT_TRUE(s.closed);

    Buffer buffer;
    s.appendToBuffer(buffer);
    const Segment::Footer* footer = reinterpret_cast<const Segment::Footer*>(
        buffer.getRange(buffer.getTotalLength() - sizeof32(Segment::Footer),
                        sizeof32(Segment::Footer)));
    EXPECT_TRUE(footer->closed);
    EXPECT_EQ(0x80488bdfU, footer->checksum);
}

TEST_P(SegmentTest, appendToBuffer_partial) {
    Segment s(*GetParam());
    uint32_t offset;
    s.append(LOG_ENTRY_TYPE_OBJ, "this is only a test!", 21, offset);

    Buffer buffer;
    s.appendToBuffer(buffer, 2, 21);
    EXPECT_EQ(21U, buffer.getTotalLength());
    EXPECT_STREQ("this is only a test!",
        reinterpret_cast<const char*>(buffer.getRange(0, 21)));
}

TEST_P(SegmentTest, appendToBuffer_all) {
    // Should always include the footer, even if nothing has been appended.
    Segment s(*GetParam());
    Buffer buffer;
    s.appendToBuffer(buffer);
    EXPECT_EQ(7U, buffer.getTotalLength());

    buffer.reset();
    s.append(LOG_ENTRY_TYPE_OBJ, "yo!", 3);
    s.appendToBuffer(buffer);
    EXPECT_EQ(7U + 5U, buffer.getTotalLength());
}

TEST_P(SegmentTest, getEntry) {
    Segment s(*GetParam());
    uint32_t offset;
    s.append(LOG_ENTRY_TYPE_OBJ, "this is only a test!", 21, offset);

    Buffer buffer;
    EXPECT_EQ(LOG_ENTRY_TYPE_OBJ, s.getEntry(offset, buffer));
    EXPECT_EQ(21U, buffer.getTotalLength());
    EXPECT_STREQ("this is only a test!",
        reinterpret_cast<const char*>(buffer.getRange(0, 21)));
}

TEST_P(SegmentTest, getSegletsAllocated) {
    Segment::Allocator* allocator = GetParam();
    Segment s(*allocator);
    EXPECT_EQ(allocator->getSegletsPerSegment(), s.getSegletsAllocated());
}

TEST_P(SegmentTest, getSegletsNeeded) {
    Segment::Allocator* allocator = GetParam();
    Segment s(*allocator);
    EXPECT_EQ(1U, s.getSegletsNeeded());

    char buf[allocator->getSegletSize()];
    bool ok = s.append(LOG_ENTRY_TYPE_OBJ, buf, allocator->getSegletSize());
    if (allocator->getSegletsPerSegment() > 1) {
        EXPECT_TRUE(ok);
        EXPECT_GE(s.getSegletsNeeded(), 2U);
        EXPECT_LE(s.getSegletsNeeded(), 3U);
    } else {
        EXPECT_FALSE(ok);
        EXPECT_EQ(1U, s.getSegletsNeeded());
    }
}

TEST_P(SegmentTest, appendFooter) {
    Segment s(*GetParam());

    // Appending the footer shouldn't alter the tail or the checksum
    // we've accumulated thus far.
    s.append(LOG_ENTRY_TYPE_OBJ, "blah", 4);
    uint32_t tail = s.getTailOffset();
    Crc32C checksum = s.checksum;
    s.appendFooter();
    EXPECT_EQ(tail, s.getTailOffset());
    EXPECT_EQ(checksum.getResult(), s.checksum.getResult());
}

TEST_P(SegmentTest, getEntryInfo) {
    LogEntryType type;
    uint32_t dataOffset;
    uint32_t dataLength;

    {
        Segment s(*GetParam());
        s.getEntryInfo(0, type, dataOffset, dataLength);
        EXPECT_EQ(2U, dataOffset);
        char buf[200];
        s.append(LOG_ENTRY_TYPE_OBJ, buf, 200);

        s.getEntryInfo(0, type, dataOffset, dataLength);
        EXPECT_EQ(LOG_ENTRY_TYPE_OBJ, type);
        EXPECT_EQ(2U, dataOffset);
        EXPECT_EQ(200U, dataLength);
    }

    {
        Segment s(*GetParam());
        s.getEntryInfo(0, type, dataOffset, dataLength);
        EXPECT_EQ(2U, dataOffset);
        char buf[2000];
        s.append(LOG_ENTRY_TYPE_OBJ, buf, 2000);
        s.getEntryInfo(0, type, dataOffset, dataLength);
        EXPECT_EQ(3U, dataOffset);
        EXPECT_EQ(2000U, dataLength);
    }

    {
        Segment s(*GetParam());
        s.append(LOG_ENTRY_TYPE_OBJ, NULL, 0);  // EntryHeader at 0
        s.append(LOG_ENTRY_TYPE_OBJ, NULL, 0);  // EntryHeader at 2
        s.append(LOG_ENTRY_TYPE_OBJ, "hi", 2);  // EntryHeader at 4
        s.append(LOG_ENTRY_TYPE_OBJ, NULL, 0);  // EntryHeader at 8

        s.getEntryInfo(0, type, dataOffset, dataLength);
        EXPECT_EQ(2U, dataOffset);

<<<<<<< HEAD
        s.getEntryInfo(2, type, dataOffset, dataLength);
        EXPECT_EQ(4U, dataOffset);

        s.getEntryInfo(4, type, dataOffset, dataLength);
        EXPECT_EQ(6U, dataOffset);
=======
TEST_F(SegmentTest, constructor) {
    char alignedBuf[8192] __attribute__((aligned(8192)));

    ServerId serverId(1020304050, 0);
    ReplicaManager replicaManager(context, serverList, serverId, 0);
    TestLog::Enable _(&allocateSegmentFilter);
    Segment s(1020304050, 98765, alignedBuf, sizeof(alignedBuf),
              &replicaManager);
    EXPECT_EQ("allocateSegment: Allocating new replicated segment for "
              "<1020304050,98765> initial open length 38", TestLog::get());
    EXPECT_EQ(s.baseAddress,
                            reinterpret_cast<void *>(alignedBuf));
    EXPECT_EQ(98765U, s.id);
    EXPECT_EQ(8192U, s.capacity);
    EXPECT_EQ(sizeof(SegmentEntry) + sizeof(SegmentHeader),
        s.tail);
    EXPECT_EQ(0UL, s.bytesExplicitlyFreed);
    EXPECT_EQ(0UL, s.bytesImplicitlyFreed);
    EXPECT_EQ(0UL, s.spaceTimeSum);
    EXPECT_EQ(0UL, s.implicitlyFreedSpaceTimeSum);
    EXPECT_FALSE(s.canRollBack);
    EXPECT_FALSE(s.closed);

    SegmentEntry *se = reinterpret_cast<SegmentEntry *>(s.baseAddress);
    EXPECT_EQ(LOG_ENTRY_TYPE_SEGHEADER, se->type);
    EXPECT_EQ(sizeof(SegmentHeader), se->length);

    SegmentHeader *sh = reinterpret_cast<SegmentHeader *>(
                        reinterpret_cast<char *>(se) + sizeof(*se));
    EXPECT_EQ(1020304050U, sh->logId);
    EXPECT_EQ(98765U, sh->segmentId);
    EXPECT_EQ(sizeof(alignedBuf), sh->segmentCapacity);

    // be sure we count the header written in the LogStats
    ServerId serverId2(42, 0);
    Log l(context, serverId2, 8192, 8192, 4298, NULL,
        Log::CLEANER_DISABLED);
    Segment s2(&l, true, &s, 0, alignedBuf, sizeof(alignedBuf), NULL,
                LOG_ENTRY_TYPE_INVALID, NULL, 0);
    EXPECT_EQ(s2.getLiveBytes(), s2.tail);

    // Segments must be power-of-two sized <= 2GB and be
    // aligned to their capacity.

    EXPECT_THROW(Segment(&l, true, NULL, 0, alignedBuf, sizeof(alignedBuf) + 1,
        NULL, LOG_ENTRY_TYPE_INVALID, NULL, 0), SegmentException);
    EXPECT_THROW(Segment(&l, true, NULL, 0, alignedBuf, 0x80000001,
        NULL, LOG_ENTRY_TYPE_INVALID, NULL, 0), SegmentException);

    EXPECT_THROW(Segment(&l, true, NULL, 0, &alignedBuf[1], sizeof(alignedBuf),
        NULL, LOG_ENTRY_TYPE_INVALID, NULL, 0), SegmentException);
    EXPECT_THROW(Segment(&l, true, NULL, 0, &alignedBuf[8], sizeof(alignedBuf),
        NULL, LOG_ENTRY_TYPE_INVALID, NULL, 0), SegmentException);
}
>>>>>>> 727d6419

        s.getEntryInfo(8, type, dataOffset, dataLength);
        EXPECT_EQ(10U, dataOffset);

<<<<<<< HEAD
        s.getEntryInfo(0, type, dataOffset, dataLength);
        EXPECT_EQ(0U, dataLength); 

        s.getEntryInfo(2, type, dataOffset, dataLength);
        EXPECT_EQ(0U, dataLength);

        s.getEntryInfo(4, type, dataOffset, dataLength);
        EXPECT_EQ(2U, dataLength);

        s.getEntryInfo(8, type, dataOffset, dataLength);
        EXPECT_EQ(0U, dataLength);
    }
=======
    ServerId serverId(1, 0);
    ReplicaManager replicaManager(context, serverList, serverId, 0);
    TestLog::Enable _;
    Segment s(1, 2, alignedBuf, sizeof(alignedBuf), &replicaManager);
    seh = s.append(LOG_ENTRY_TYPE_SEGFOOTER, NULL, 0);
    EXPECT_TRUE(NULL == seh);

    s.closed = true;
    seh = s.append(LOG_ENTRY_TYPE_OBJ, alignedBuf, 1);
    EXPECT_TRUE(NULL == seh);
    s.closed = false;

    seh = s.append(LOG_ENTRY_TYPE_OBJ, NULL,
                    s.appendableBytes() + 1);
    EXPECT_TRUE(NULL == seh);

    EXPECT_EQ("allocateSegment: Allocating new replicated segment for <1,2> "
              "initial open length 38", TestLog::get());

    char c = '!';
    seh = s.append(LOG_ENTRY_TYPE_OBJ, &c, sizeof(c));
    EXPECT_TRUE(seh != NULL);
    EXPECT_EQ(sizeof(c) + sizeof(SegmentEntry),
        seh->totalLength());
    EXPECT_EQ(sizeof(SegmentEntry) + sizeof(SegmentHeader),
        seh->logPosition().segmentOffset());

    // ensure the checksum argument works
    EXPECT_THROW(s.append(LOG_ENTRY_TYPE_OBJ, &c, 1, true, 5),
                 SegmentException);

    uint32_t bytes = downCast<uint32_t>(
        s.appendableBytes() - sizeof(SegmentEntry));
    char buf[bytes];
    for (uint32_t i = 0; i < bytes; i++)
        buf[i] = static_cast<char>(i);

    SegmentEntry entry(LOG_ENTRY_TYPE_OBJ, bytes);
    SegmentChecksum expectedChecksum;
    expectedChecksum.update(&entry, sizeof(entry));
    expectedChecksum.update(buf, bytes);

    seh = s.append(LOG_ENTRY_TYPE_OBJ, buf, bytes, true,
                   expectedChecksum.getResult());
    EXPECT_TRUE(seh != NULL);

    SegmentEntry *se = reinterpret_cast<SegmentEntry *>(
                        reinterpret_cast<char *>(s.baseAddress) +
                        sizeof(SegmentEntry) + sizeof(SegmentHeader) +
                        sizeof(SegmentEntry) + sizeof(c));

    EXPECT_EQ(LOG_ENTRY_TYPE_OBJ, se->type);
    EXPECT_EQ(bytes, se->length);
    EXPECT_EQ(0,
        memcmp(buf, reinterpret_cast<char *>(se) + sizeof(*se), bytes));
>>>>>>> 727d6419
}

TEST_P(SegmentTest, getAddressAt) {
    Segment s(*GetParam());
}

TEST_P(SegmentTest, peek) {
    Segment s(*GetParam());
    const void* pointer = NULL;
    void* const nullPtr = NULL;

    EXPECT_EQ(1U, s.peek(s.allocator.getSegmentSize() - 1, &pointer));
    EXPECT_EQ(0U, s.peek(s.allocator.getSegmentSize(), &pointer));
    EXPECT_EQ(0U, s.peek(s.allocator.getSegmentSize() + 1, &pointer));
    EXPECT_EQ(s.allocator.getSegletSize(), s.peek(0, &pointer));
    EXPECT_EQ(s.allocator.getSegletSize() - 1, s.peek(1, &pointer));

    pointer = NULL;
    EXPECT_NE(0U, s.peek(s.allocator.getSegmentSize() - 1, &pointer));
    EXPECT_NE(nullPtr, pointer);

    pointer = NULL;
    EXPECT_EQ(0U, s.peek(s.allocator.getSegmentSize(), &pointer));
    EXPECT_EQ(nullPtr, pointer);

    pointer = NULL;
    EXPECT_EQ(0U, s.peek(s.allocator.getSegmentSize() + 1, &pointer));
    EXPECT_EQ(nullPtr, pointer);

    pointer = NULL;
    EXPECT_EQ(s.allocator.getSegletSize(), s.peek(0, &pointer));
    EXPECT_EQ(s.seglets[0], pointer);
}

TEST_P(SegmentTest, bytesLeft) {
    Segment s(*GetParam());
    EXPECT_EQ(s.allocator.getSegmentSize(), s.bytesLeft());
    s.append(LOG_ENTRY_TYPE_OBJ, "blah", 5);
    EXPECT_EQ(s.allocator.getSegmentSize() - 7, s.bytesLeft());
    s.close();
    EXPECT_EQ(0U, s.bytesLeft());
}

TEST_P(SegmentTest, bytesNeeded) {
    Segment s(*GetParam());
    EXPECT_EQ(2U, s.bytesNeeded(0));
    EXPECT_EQ(257U, s.bytesNeeded(255));
    EXPECT_EQ(259U, s.bytesNeeded(256));
}

TEST_P(SegmentTest, copyOut) {
    Segment s(*GetParam());
    uint32_t segmentSize = s.allocator.getSegmentSize();

<<<<<<< HEAD
    char buf[1024];
    EXPECT_EQ(0U, s.copyOut(segmentSize, buf, sizeof(buf)));
    EXPECT_EQ(5U, s.copyOut(segmentSize - 5, buf, sizeof(buf)));
    EXPECT_EQ(sizeof32(buf),
              s.copyOut(segmentSize - sizeof32(buf), buf, sizeof(buf)));
=======
    ServerId serverId(1, 0);
    ReplicaManager replicaManager(context, serverList, serverId, 0);
    Segment s(1, 2, alignedBuf, sizeof(alignedBuf), &replicaManager);
    TestLog::Enable _;
    s.close(false);
    EXPECT_EQ("close: 1, 2, 0 | "
              "close: Segment 2 closed (length 38)",
              TestLog::get());
    EXPECT_TRUE(s.closed);
}
>>>>>>> 727d6419

    char src[100];
    s.copyIn(5, src, sizeof(src));
    s.copyOut(5, buf, sizeof(src));
    EXPECT_EQ(0, memcmp(src, buf, sizeof(src)));
}

<<<<<<< HEAD
TEST_P(SegmentTest, copyIn) {
    Segment s(*GetParam());
    uint32_t segmentSize = s.allocator.getSegmentSize();

    char buf[1024];
    EXPECT_EQ(0U, s.copyIn(segmentSize, buf, sizeof(buf)));
    EXPECT_EQ(5U, s.copyIn(segmentSize - 5, buf, sizeof(buf)));
    EXPECT_EQ(sizeof32(buf),
              s.copyIn(segmentSize - sizeof32(buf), buf, sizeof(buf)));
=======
    Segment s(1, 2, alignedBuf, sizeof(alignedBuf));
    EXPECT_EQ(sizeof(alignedBuf) - 3 * sizeof(SegmentEntry) -
        sizeof(SegmentHeader) - 2 * sizeof(SegmentFooter), s.appendableBytes());

    static char buf[83];
    int i = 0;
    while (s.append(LOG_ENTRY_TYPE_OBJ, buf, sizeof(buf)))
        i++;
    EXPECT_EQ(87, i);
    EXPECT_EQ(35U, s.appendableBytes());
>>>>>>> 727d6419

    // SegmentTest_copyOut tests that correct data is copied in and out.
}

<<<<<<< HEAD
TEST_P(SegmentTest, copyInFromBuffer) {
    Segment s(*GetParam());
    uint32_t segmentSize = s.allocator.getSegmentSize();

    char buf[1024];
    Buffer buffer;
    buffer.appendTo(buf, sizeof(buf));

    EXPECT_EQ(0U, s.copyInFromBuffer(segmentSize, buffer, 0, sizeof(buf))); 
    EXPECT_EQ(5U, s.copyInFromBuffer(segmentSize - 5, buffer, 0, sizeof(buf)));
    EXPECT_EQ(sizeof32(buf),
       s.copyInFromBuffer(segmentSize - sizeof32(buf), buffer, 0, sizeof(buf)));

    char buf2[1024];

    s.copyInFromBuffer(6, buffer, 0, sizeof(buf));
    s.copyOut(6, buf2, sizeof(buf));
    EXPECT_EQ(0, memcmp(buf, buf2, sizeof(buf)));
=======
TEST_F(SegmentTest, forceAppendBlob) {
    char alignedBuf[8192] __attribute__((aligned(8192)));

    char buf[64];
    for (unsigned int i = 0; i < sizeof(buf); i++)
        buf[i] = static_cast<char>(i);

    Log l(context, serverId, 8192, 8192, 4298, NULL, Log::CLEANER_DISABLED);
    Segment s(&l, true, NULL, 445566, alignedBuf, sizeof(alignedBuf), NULL,
                LOG_ENTRY_TYPE_INVALID, NULL, 0);
    uint64_t bytesBeforeAppend = s.getLiveBytes();
    s.forceAppendBlob(buf, sizeof(buf));
    EXPECT_EQ(0, memcmp(buf, reinterpret_cast<char *>(
        s.baseAddress) + sizeof(SegmentEntry) + sizeof(SegmentHeader),
        sizeof(buf)));
    EXPECT_EQ(sizeof(buf) + sizeof(SegmentEntry) +
        sizeof(SegmentHeader), s.tail);
    EXPECT_EQ(bytesBeforeAppend + sizeof(buf),
        s.getLiveBytes());
}

TEST_F(SegmentTest, forceAppendRepeatedByte) {
    char alignedBuf[8192] __attribute__((aligned(8192)));

    Log l(context, serverId, 8192, 8192, 4298, NULL, Log::CLEANER_DISABLED);
    Segment s(&l, true, NULL, 445566, alignedBuf, sizeof(alignedBuf), NULL,
                LOG_ENTRY_TYPE_INVALID, NULL, 0);
    uint64_t bytesBeforeAppend = s.getLiveBytes();


    char expectedByte = 't';
    char expectedBytes[100];
    memset(expectedBytes, expectedByte, sizeof(expectedBytes));
    s.forceAppendRepeatedByte(expectedByte, sizeof(expectedBytes));
    EXPECT_EQ(0, memcmp(expectedBytes, reinterpret_cast<char *>(
        s.baseAddress) + sizeof(SegmentEntry) + sizeof(SegmentHeader),
        sizeof(expectedBytes)));
    EXPECT_EQ(sizeof(expectedBytes) + sizeof(SegmentEntry) +
        sizeof(SegmentHeader), s.tail);
    EXPECT_EQ(bytesBeforeAppend + sizeof(expectedBytes),
        s.getLiveBytes());
}
>>>>>>> 727d6419

    EXPECT_EQ(83U, s.copyInFromBuffer(12, buffer, 0, 83));
    s.copyOut(12, buf2, 83);
    EXPECT_EQ(0, memcmp(&buf[0], buf2, 83));

    EXPECT_EQ(28U, s.copyInFromBuffer(19, buffer, 2, 28));
    s.copyOut(19, buf2, 28);
    EXPECT_EQ(0, memcmp(&buf[2], buf2, 28));
}

<<<<<<< HEAD
TEST_P(SegmentTest, checkMetadataIntegrity_simple) {
    TestLog::Enable _;
    Segment s(*GetParam());
    EXPECT_TRUE(s.checkMetadataIntegrity());
    s.append(LOG_ENTRY_TYPE_OBJ, "asdfhasdf", 10);
    EXPECT_TRUE(s.checkMetadataIntegrity());

    // scribbling on an entry's data won't harm anything
    s.copyIn(2, "ASDFHASDF", 10); 
    EXPECT_TRUE(s.checkMetadataIntegrity());

    // scribbling on metadata should result in a checksum error
    Segment::EntryHeader newHeader(LOG_ENTRY_TYPE_OBJTOMB, 10);
    s.copyIn(0, &newHeader, sizeof(newHeader));
    EXPECT_FALSE(s.checkMetadataIntegrity());
    EXPECT_TRUE(StringUtil::startsWith(TestLog::get(),
        "checkMetadataIntegrity: segment corrupt: bad checksum"));
}

TEST_P(SegmentTest, checkMetadataIntegrity_noFooter) {
    TestLog::Enable _;
    Segment s(*GetParam());
    uint32_t segmentSize = s.allocator.getSegmentSize();
    char buf[segmentSize];
    memset(buf, 0, segmentSize);
    s.copyIn(0, buf, segmentSize);
    EXPECT_FALSE(s.checkMetadataIntegrity());
    EXPECT_TRUE(StringUtil::startsWith(TestLog::get(),
        "checkMetadataIntegrity: segment corrupt: no footer by offset "));
=======
TEST_F(SegmentTest, syncToBackup) {
    char alignedBuf[8192] __attribute__((aligned(8192)));
    ReplicaManager replicaManager(context, serverList, serverId, 0);
    Segment s(1, 2, alignedBuf, sizeof(alignedBuf), &replicaManager);
    static SegmentHeader header;
    TestLog::Enable _;
    s.append(LOG_ENTRY_TYPE_SEGHEADER, &header, sizeof(header), false);
    EXPECT_EQ("", TestLog::get());
    s.append(LOG_ENTRY_TYPE_SEGHEADER, &header, sizeof(header), true);
    EXPECT_EQ("sync: syncing", TestLog::get());
}

TEST_F(SegmentTest, freeReplicas) {
    TestLog::Enable _(&freeFilter);
    char alignedBuf[8192] __attribute__((aligned(8192)));
    ReplicaManager replicaManager(context, serverList, serverId, 0);
    Segment s(1, 2, alignedBuf, sizeof(alignedBuf), &replicaManager);
    s.close(NULL);
    s.freeReplicas();
    EXPECT_EQ("free: 1, 2", TestLog::get());
>>>>>>> 727d6419
}

TEST_P(SegmentTest, checkMetadataIntegrity_badLength) {
    TestLog::Enable _;
    Segment s(*GetParam());
    uint32_t segmentSize = s.allocator.getSegmentSize();
    Segment::EntryHeader header(LOG_ENTRY_TYPE_OBJ, 1024*1024*1024);
    s.copyIn(0, &header, sizeof(header));
    s.copyIn(sizeof(header), &segmentSize, sizeof(segmentSize));
    EXPECT_FALSE(s.checkMetadataIntegrity());
    EXPECT_TRUE(StringUtil::startsWith(TestLog::get(),
        "checkMetadataIntegrity: segment corrupt: no footer by offset "));
}

} // namespace RAMCloud<|MERGE_RESOLUTION|>--- conflicted
+++ resolved
@@ -90,16 +90,8 @@
     {
     }
 
-<<<<<<< HEAD
     DISALLOW_COPY_AND_ASSIGN(SegmentTest);
 };
-=======
-    static bool
-    allocateSegmentFilter(string s)
-    {
-        return s == "allocateSegment";
-    }
->>>>>>> 727d6419
 
 // Run tests with various different backing allocators, to stress the
 // code with different fragmentation in the backing segment memory.
@@ -162,6 +154,7 @@
 TEST_P(SegmentTest, append_outOfSpace) {
     Segment::Allocator* allocator = GetParam();
     Segment s(*allocator);
+    Segment::OpaqueFooterEntry unused;
 
     // How many N-length writes can we make to this segment?
     char buf[107];
@@ -176,18 +169,19 @@
 
     EXPECT_EQ(expectedAppends, actualAppends);
     EXPECT_EQ(allocator->getSegletsPerSegment(), s.getSegletsAllocated());
-    EXPECT_GE(allocator->getSegmentSize() - s.getTailOffset(),
+    EXPECT_GE(allocator->getSegmentSize() - s.getAppendedLength(unused),
         s.bytesNeeded(sizeof(Segment::Footer)));
 }
 
 TEST_P(SegmentTest, append_whiteBox) {
     Segment s(*GetParam());
+    Segment::OpaqueFooterEntry unused;
 
     uint32_t offset;
     s.append(LOG_ENTRY_TYPE_OBJ, "hi", 2, offset);
 
     EXPECT_EQ(0U, offset);
-    EXPECT_EQ(4U, s.getTailOffset());
+    EXPECT_EQ(4U, s.getAppendedLength(unused));
 
     Buffer buffer;
     s.appendToBuffer(buffer);
@@ -217,6 +211,7 @@
         { 3, threeByteLengths, arrayLength(threeByteLengths) }
         // 4-byte lengths? Fuhgeddaboudit!
     };
+    Segment::OpaqueFooterEntry unused;
 
     for (uint32_t i = 0; i < unsafeArrayLength(tests); i++) {
         for (uint32_t j = 0; j < tests[i].bytesToAppendLength; j++) {
@@ -227,7 +222,7 @@
             s.append(LOG_ENTRY_TYPE_OBJ, buf, length);
             EXPECT_EQ(sizeof(Segment::EntryHeader) +
                         tests[i].expectedLengthBytes + length,
-                      s.getTailOffset());
+                      s.getAppendedLength(unused));
 
             const Segment::EntryHeader* entryHeader = NULL;
             Buffer buffer;
@@ -291,6 +286,11 @@
     EXPECT_EQ(21U, buffer.getTotalLength());
     EXPECT_STREQ("this is only a test!",
         reinterpret_cast<const char*>(buffer.getRange(0, 21)));
+}
+
+TEST_P(SegmentTest, getAppendedLength) {
+    Segment s(*GetParam());
+    // XXXXX
 }
 
 TEST_P(SegmentTest, getSegletsAllocated) {
@@ -318,14 +318,15 @@
 
 TEST_P(SegmentTest, appendFooter) {
     Segment s(*GetParam());
+    Segment::OpaqueFooterEntry unused;
 
     // Appending the footer shouldn't alter the tail or the checksum
     // we've accumulated thus far.
     s.append(LOG_ENTRY_TYPE_OBJ, "blah", 4);
-    uint32_t tail = s.getTailOffset();
+    uint32_t tail = s.getAppendedLength(unused);
     Crc32C checksum = s.checksum;
     s.appendFooter();
-    EXPECT_EQ(tail, s.getTailOffset());
+    EXPECT_EQ(tail, s.getAppendedLength(unused));
     EXPECT_EQ(checksum.getResult(), s.checksum.getResult());
 }
 
@@ -368,73 +369,15 @@
         s.getEntryInfo(0, type, dataOffset, dataLength);
         EXPECT_EQ(2U, dataOffset);
 
-<<<<<<< HEAD
         s.getEntryInfo(2, type, dataOffset, dataLength);
         EXPECT_EQ(4U, dataOffset);
 
         s.getEntryInfo(4, type, dataOffset, dataLength);
         EXPECT_EQ(6U, dataOffset);
-=======
-TEST_F(SegmentTest, constructor) {
-    char alignedBuf[8192] __attribute__((aligned(8192)));
-
-    ServerId serverId(1020304050, 0);
-    ReplicaManager replicaManager(context, serverList, serverId, 0);
-    TestLog::Enable _(&allocateSegmentFilter);
-    Segment s(1020304050, 98765, alignedBuf, sizeof(alignedBuf),
-              &replicaManager);
-    EXPECT_EQ("allocateSegment: Allocating new replicated segment for "
-              "<1020304050,98765> initial open length 38", TestLog::get());
-    EXPECT_EQ(s.baseAddress,
-                            reinterpret_cast<void *>(alignedBuf));
-    EXPECT_EQ(98765U, s.id);
-    EXPECT_EQ(8192U, s.capacity);
-    EXPECT_EQ(sizeof(SegmentEntry) + sizeof(SegmentHeader),
-        s.tail);
-    EXPECT_EQ(0UL, s.bytesExplicitlyFreed);
-    EXPECT_EQ(0UL, s.bytesImplicitlyFreed);
-    EXPECT_EQ(0UL, s.spaceTimeSum);
-    EXPECT_EQ(0UL, s.implicitlyFreedSpaceTimeSum);
-    EXPECT_FALSE(s.canRollBack);
-    EXPECT_FALSE(s.closed);
-
-    SegmentEntry *se = reinterpret_cast<SegmentEntry *>(s.baseAddress);
-    EXPECT_EQ(LOG_ENTRY_TYPE_SEGHEADER, se->type);
-    EXPECT_EQ(sizeof(SegmentHeader), se->length);
-
-    SegmentHeader *sh = reinterpret_cast<SegmentHeader *>(
-                        reinterpret_cast<char *>(se) + sizeof(*se));
-    EXPECT_EQ(1020304050U, sh->logId);
-    EXPECT_EQ(98765U, sh->segmentId);
-    EXPECT_EQ(sizeof(alignedBuf), sh->segmentCapacity);
-
-    // be sure we count the header written in the LogStats
-    ServerId serverId2(42, 0);
-    Log l(context, serverId2, 8192, 8192, 4298, NULL,
-        Log::CLEANER_DISABLED);
-    Segment s2(&l, true, &s, 0, alignedBuf, sizeof(alignedBuf), NULL,
-                LOG_ENTRY_TYPE_INVALID, NULL, 0);
-    EXPECT_EQ(s2.getLiveBytes(), s2.tail);
-
-    // Segments must be power-of-two sized <= 2GB and be
-    // aligned to their capacity.
-
-    EXPECT_THROW(Segment(&l, true, NULL, 0, alignedBuf, sizeof(alignedBuf) + 1,
-        NULL, LOG_ENTRY_TYPE_INVALID, NULL, 0), SegmentException);
-    EXPECT_THROW(Segment(&l, true, NULL, 0, alignedBuf, 0x80000001,
-        NULL, LOG_ENTRY_TYPE_INVALID, NULL, 0), SegmentException);
-
-    EXPECT_THROW(Segment(&l, true, NULL, 0, &alignedBuf[1], sizeof(alignedBuf),
-        NULL, LOG_ENTRY_TYPE_INVALID, NULL, 0), SegmentException);
-    EXPECT_THROW(Segment(&l, true, NULL, 0, &alignedBuf[8], sizeof(alignedBuf),
-        NULL, LOG_ENTRY_TYPE_INVALID, NULL, 0), SegmentException);
-}
->>>>>>> 727d6419
 
         s.getEntryInfo(8, type, dataOffset, dataLength);
         EXPECT_EQ(10U, dataOffset);
 
-<<<<<<< HEAD
         s.getEntryInfo(0, type, dataOffset, dataLength);
         EXPECT_EQ(0U, dataLength); 
 
@@ -447,67 +390,6 @@
         s.getEntryInfo(8, type, dataOffset, dataLength);
         EXPECT_EQ(0U, dataLength);
     }
-=======
-    ServerId serverId(1, 0);
-    ReplicaManager replicaManager(context, serverList, serverId, 0);
-    TestLog::Enable _;
-    Segment s(1, 2, alignedBuf, sizeof(alignedBuf), &replicaManager);
-    seh = s.append(LOG_ENTRY_TYPE_SEGFOOTER, NULL, 0);
-    EXPECT_TRUE(NULL == seh);
-
-    s.closed = true;
-    seh = s.append(LOG_ENTRY_TYPE_OBJ, alignedBuf, 1);
-    EXPECT_TRUE(NULL == seh);
-    s.closed = false;
-
-    seh = s.append(LOG_ENTRY_TYPE_OBJ, NULL,
-                    s.appendableBytes() + 1);
-    EXPECT_TRUE(NULL == seh);
-
-    EXPECT_EQ("allocateSegment: Allocating new replicated segment for <1,2> "
-              "initial open length 38", TestLog::get());
-
-    char c = '!';
-    seh = s.append(LOG_ENTRY_TYPE_OBJ, &c, sizeof(c));
-    EXPECT_TRUE(seh != NULL);
-    EXPECT_EQ(sizeof(c) + sizeof(SegmentEntry),
-        seh->totalLength());
-    EXPECT_EQ(sizeof(SegmentEntry) + sizeof(SegmentHeader),
-        seh->logPosition().segmentOffset());
-
-    // ensure the checksum argument works
-    EXPECT_THROW(s.append(LOG_ENTRY_TYPE_OBJ, &c, 1, true, 5),
-                 SegmentException);
-
-    uint32_t bytes = downCast<uint32_t>(
-        s.appendableBytes() - sizeof(SegmentEntry));
-    char buf[bytes];
-    for (uint32_t i = 0; i < bytes; i++)
-        buf[i] = static_cast<char>(i);
-
-    SegmentEntry entry(LOG_ENTRY_TYPE_OBJ, bytes);
-    SegmentChecksum expectedChecksum;
-    expectedChecksum.update(&entry, sizeof(entry));
-    expectedChecksum.update(buf, bytes);
-
-    seh = s.append(LOG_ENTRY_TYPE_OBJ, buf, bytes, true,
-                   expectedChecksum.getResult());
-    EXPECT_TRUE(seh != NULL);
-
-    SegmentEntry *se = reinterpret_cast<SegmentEntry *>(
-                        reinterpret_cast<char *>(s.baseAddress) +
-                        sizeof(SegmentEntry) + sizeof(SegmentHeader) +
-                        sizeof(SegmentEntry) + sizeof(c));
-
-    EXPECT_EQ(LOG_ENTRY_TYPE_OBJ, se->type);
-    EXPECT_EQ(bytes, se->length);
-    EXPECT_EQ(0,
-        memcmp(buf, reinterpret_cast<char *>(se) + sizeof(*se), bytes));
->>>>>>> 727d6419
-}
-
-TEST_P(SegmentTest, getAddressAt) {
-    Segment s(*GetParam());
 }
 
 TEST_P(SegmentTest, peek) {
@@ -558,24 +440,11 @@
     Segment s(*GetParam());
     uint32_t segmentSize = s.allocator.getSegmentSize();
 
-<<<<<<< HEAD
     char buf[1024];
     EXPECT_EQ(0U, s.copyOut(segmentSize, buf, sizeof(buf)));
     EXPECT_EQ(5U, s.copyOut(segmentSize - 5, buf, sizeof(buf)));
     EXPECT_EQ(sizeof32(buf),
               s.copyOut(segmentSize - sizeof32(buf), buf, sizeof(buf)));
-=======
-    ServerId serverId(1, 0);
-    ReplicaManager replicaManager(context, serverList, serverId, 0);
-    Segment s(1, 2, alignedBuf, sizeof(alignedBuf), &replicaManager);
-    TestLog::Enable _;
-    s.close(false);
-    EXPECT_EQ("close: 1, 2, 0 | "
-              "close: Segment 2 closed (length 38)",
-              TestLog::get());
-    EXPECT_TRUE(s.closed);
-}
->>>>>>> 727d6419
 
     char src[100];
     s.copyIn(5, src, sizeof(src));
@@ -583,7 +452,6 @@
     EXPECT_EQ(0, memcmp(src, buf, sizeof(src)));
 }
 
-<<<<<<< HEAD
 TEST_P(SegmentTest, copyIn) {
     Segment s(*GetParam());
     uint32_t segmentSize = s.allocator.getSegmentSize();
@@ -593,23 +461,10 @@
     EXPECT_EQ(5U, s.copyIn(segmentSize - 5, buf, sizeof(buf)));
     EXPECT_EQ(sizeof32(buf),
               s.copyIn(segmentSize - sizeof32(buf), buf, sizeof(buf)));
-=======
-    Segment s(1, 2, alignedBuf, sizeof(alignedBuf));
-    EXPECT_EQ(sizeof(alignedBuf) - 3 * sizeof(SegmentEntry) -
-        sizeof(SegmentHeader) - 2 * sizeof(SegmentFooter), s.appendableBytes());
-
-    static char buf[83];
-    int i = 0;
-    while (s.append(LOG_ENTRY_TYPE_OBJ, buf, sizeof(buf)))
-        i++;
-    EXPECT_EQ(87, i);
-    EXPECT_EQ(35U, s.appendableBytes());
->>>>>>> 727d6419
 
     // SegmentTest_copyOut tests that correct data is copied in and out.
 }
 
-<<<<<<< HEAD
 TEST_P(SegmentTest, copyInFromBuffer) {
     Segment s(*GetParam());
     uint32_t segmentSize = s.allocator.getSegmentSize();
@@ -628,50 +483,6 @@
     s.copyInFromBuffer(6, buffer, 0, sizeof(buf));
     s.copyOut(6, buf2, sizeof(buf));
     EXPECT_EQ(0, memcmp(buf, buf2, sizeof(buf)));
-=======
-TEST_F(SegmentTest, forceAppendBlob) {
-    char alignedBuf[8192] __attribute__((aligned(8192)));
-
-    char buf[64];
-    for (unsigned int i = 0; i < sizeof(buf); i++)
-        buf[i] = static_cast<char>(i);
-
-    Log l(context, serverId, 8192, 8192, 4298, NULL, Log::CLEANER_DISABLED);
-    Segment s(&l, true, NULL, 445566, alignedBuf, sizeof(alignedBuf), NULL,
-                LOG_ENTRY_TYPE_INVALID, NULL, 0);
-    uint64_t bytesBeforeAppend = s.getLiveBytes();
-    s.forceAppendBlob(buf, sizeof(buf));
-    EXPECT_EQ(0, memcmp(buf, reinterpret_cast<char *>(
-        s.baseAddress) + sizeof(SegmentEntry) + sizeof(SegmentHeader),
-        sizeof(buf)));
-    EXPECT_EQ(sizeof(buf) + sizeof(SegmentEntry) +
-        sizeof(SegmentHeader), s.tail);
-    EXPECT_EQ(bytesBeforeAppend + sizeof(buf),
-        s.getLiveBytes());
-}
-
-TEST_F(SegmentTest, forceAppendRepeatedByte) {
-    char alignedBuf[8192] __attribute__((aligned(8192)));
-
-    Log l(context, serverId, 8192, 8192, 4298, NULL, Log::CLEANER_DISABLED);
-    Segment s(&l, true, NULL, 445566, alignedBuf, sizeof(alignedBuf), NULL,
-                LOG_ENTRY_TYPE_INVALID, NULL, 0);
-    uint64_t bytesBeforeAppend = s.getLiveBytes();
-
-
-    char expectedByte = 't';
-    char expectedBytes[100];
-    memset(expectedBytes, expectedByte, sizeof(expectedBytes));
-    s.forceAppendRepeatedByte(expectedByte, sizeof(expectedBytes));
-    EXPECT_EQ(0, memcmp(expectedBytes, reinterpret_cast<char *>(
-        s.baseAddress) + sizeof(SegmentEntry) + sizeof(SegmentHeader),
-        sizeof(expectedBytes)));
-    EXPECT_EQ(sizeof(expectedBytes) + sizeof(SegmentEntry) +
-        sizeof(SegmentHeader), s.tail);
-    EXPECT_EQ(bytesBeforeAppend + sizeof(expectedBytes),
-        s.getLiveBytes());
-}
->>>>>>> 727d6419
 
     EXPECT_EQ(83U, s.copyInFromBuffer(12, buffer, 0, 83));
     s.copyOut(12, buf2, 83);
@@ -682,7 +493,6 @@
     EXPECT_EQ(0, memcmp(&buf[2], buf2, 28));
 }
 
-<<<<<<< HEAD
 TEST_P(SegmentTest, checkMetadataIntegrity_simple) {
     TestLog::Enable _;
     Segment s(*GetParam());
@@ -712,28 +522,6 @@
     EXPECT_FALSE(s.checkMetadataIntegrity());
     EXPECT_TRUE(StringUtil::startsWith(TestLog::get(),
         "checkMetadataIntegrity: segment corrupt: no footer by offset "));
-=======
-TEST_F(SegmentTest, syncToBackup) {
-    char alignedBuf[8192] __attribute__((aligned(8192)));
-    ReplicaManager replicaManager(context, serverList, serverId, 0);
-    Segment s(1, 2, alignedBuf, sizeof(alignedBuf), &replicaManager);
-    static SegmentHeader header;
-    TestLog::Enable _;
-    s.append(LOG_ENTRY_TYPE_SEGHEADER, &header, sizeof(header), false);
-    EXPECT_EQ("", TestLog::get());
-    s.append(LOG_ENTRY_TYPE_SEGHEADER, &header, sizeof(header), true);
-    EXPECT_EQ("sync: syncing", TestLog::get());
-}
-
-TEST_F(SegmentTest, freeReplicas) {
-    TestLog::Enable _(&freeFilter);
-    char alignedBuf[8192] __attribute__((aligned(8192)));
-    ReplicaManager replicaManager(context, serverList, serverId, 0);
-    Segment s(1, 2, alignedBuf, sizeof(alignedBuf), &replicaManager);
-    s.close(NULL);
-    s.freeReplicas();
-    EXPECT_EQ("free: 1, 2", TestLog::get());
->>>>>>> 727d6419
 }
 
 TEST_P(SegmentTest, checkMetadataIntegrity_badLength) {
