/* Copyright (c) 2009-2011 Stanford University
 *
 * Permission to use, copy, modify, and distribute this software for any
 * purpose with or without fee is hereby granted, provided that the above
 * copyright notice and this permission notice appear in all copies.
 *
 * THE SOFTWARE IS PROVIDED "AS IS" AND THE AUTHOR(S) DISCLAIM ALL WARRANTIES
 * WITH REGARD TO THIS SOFTWARE INCLUDING ALL IMPLIED WARRANTIES OF
 * MERCHANTABILITY AND FITNESS. IN NO EVENT SHALL AUTHORS BE LIABLE FOR
 * ANY SPECIAL, DIRECT, INDIRECT, OR CONSEQUENTIAL DAMAGES OR ANY DAMAGES
 * WHATSOEVER RESULTING FROM LOSS OF USE, DATA OR PROFITS, WHETHER IN AN
 * ACTION OF CONTRACT, NEGLIGENCE OR OTHER TORTIOUS ACTION, ARISING OUT OF
 * OR IN CONNECTION WITH THE USE OR PERFORMANCE OF THIS SOFTWARE.
 */

#include <cstring>

#include "TestUtil.h"
#include "BackupService.h"
#include "BindTransport.h"
#include "CoordinatorService.h"
#include "Log.h"
#include "ShortMacros.h"
#include "MasterService.h"
#include "MockTransport.h"
#include "RecoverySegmentIterator.h"
#include "Rpc.h"
#include "SegmentIterator.h"
#include "TransportManager.h"

namespace RAMCloud {

/**
 * Unit tests for BackupService.
 */
class BackupServiceTest : public ::testing::Test {
  public:
    BackupService* backup;
    BackupClient* client;
    CoordinatorService* coordinatorService;
    const uint32_t segmentSize;
    const uint32_t segmentFrames;
    BackupStorage* storage;
    BackupService::Config* config;
    BindTransport* transport;

    BackupServiceTest()
        : backup(NULL)
        , client(NULL)
        , coordinatorService(NULL)
        , segmentSize(1 << 10)
        , segmentFrames(4)
        , storage(NULL)
        , config(NULL)
        , transport(NULL)
    {
        logger.setLogLevels(SILENT_LOG_LEVEL);
        config = new BackupService::Config();
        config->coordinatorLocator = "mock:host=coordinator";
        storage = new InMemoryStorage(segmentSize, segmentFrames);

        transport = new BindTransport();
        transportManager.registerMock(transport);
        coordinatorService = new CoordinatorService();
        transport->addService(*coordinatorService, "mock:host=coordinator");
        backup = new BackupService(*config, *storage);
        transport->addService(*backup, "mock:host=backup");
        client =
            new BackupClient(transportManager.getSession("mock:host=backup"));
    }

    ~BackupServiceTest()
    {
        delete client;
        delete backup;
        delete coordinatorService;
        transportManager.unregisterMock();
        delete transport;
        delete storage;
        delete config;
        EXPECT_EQ(0,
            BackupStorage::Handle::resetAllocatedHandlesCount());
    }

    uint32_t
    writeEntry(uint64_t masterId, uint64_t segmentId, LogEntryType type,
               uint32_t offset, const void *data, uint32_t bytes)
    {
        SegmentEntry entry(type, bytes);
        client->writeSegment(masterId, segmentId,
                             offset, &entry,
                             downCast<uint32_t>(sizeof(entry)));
        client->writeSegment(masterId, segmentId,
                             downCast<uint32_t>(offset + sizeof(entry)),
                             data, bytes);
        return downCast<uint32_t>(sizeof(entry)) + bytes;
    }

    uint32_t
    writeObject(uint64_t masterId, uint64_t segmentId,
                uint32_t offset, const char *data, uint32_t bytes,
                uint64_t tableId, uint64_t objectId)
    {
        char objectMem[sizeof(Object) + bytes];
        Object* obj = reinterpret_cast<Object*>(objectMem);
        memset(obj, 'A', sizeof(*obj));
        obj->id.objectId = objectId;
        obj->id.tableId = tableId;
        obj->version = 0;
        memcpy(objectMem + sizeof(*obj), data, bytes);
        return writeEntry(masterId, segmentId, LOG_ENTRY_TYPE_OBJ, offset,
                          objectMem, obj->objectLength(bytes));
    }

    uint32_t
    writeTombstone(uint64_t masterId, uint64_t segmentId,
                   uint32_t offset, uint64_t tableId, uint64_t objectId)
    {
        ObjectTombstone tombstone(segmentId, tableId, objectId, 0);
        return writeEntry(masterId, segmentId, LOG_ENTRY_TYPE_OBJTOMB, offset,
                          &tombstone, sizeof(tombstone));
    }

    uint32_t
    writeHeader(uint64_t masterId, uint64_t segmentId)
    {
        SegmentHeader header;
        header.logId = masterId;
        header.segmentId = segmentId;
        header.segmentCapacity = segmentSize;
        return writeEntry(masterId, segmentId, LOG_ENTRY_TYPE_SEGHEADER, 0,
                          &header, sizeof(header));
    }

    uint32_t
    writeFooter(uint64_t masterId, uint64_t segmentId, uint32_t offset)
    {
        SegmentFooter footer;
        footer.checksum =
            static_cast<Segment::Checksum::ResultType>(0xff00ff00ff00);
        return writeEntry(masterId, segmentId, LOG_ENTRY_TYPE_SEGFOOTER, offset,
                          &footer, sizeof(footer));
    }

    void
    appendTablet(ProtoBuf::Tablets& tablets,
                    uint64_t partitionId,
                    uint32_t tableId,
                    uint64_t start, uint64_t end)
    {
        ProtoBuf::Tablets::Tablet& tablet(*tablets.add_tablet());
        tablet.set_table_id(tableId);
        tablet.set_start_object_id(start);
        tablet.set_end_object_id(end);
        tablet.set_state(ProtoBuf::Tablets::Tablet::RECOVERING);
        tablet.set_user_data(partitionId);
    }

    void
    createTabletList(ProtoBuf::Tablets& tablets)
    {
        // partition 0
        appendTablet(tablets, 0, 123, 0, 9);
        appendTablet(tablets, 0, 123, 10, 19);
        appendTablet(tablets, 0, 123, 20, 29);
        appendTablet(tablets, 0, 124, 20, 100);

        // partition 1
        appendTablet(tablets, 1, 123, 30, 39);
        appendTablet(tablets, 1, 125, 0, std::numeric_limits<uint64_t>::max());
    }

    static bool
    inMemoryStorageFreePred(string s)
    {
        return s == "free";
    }

    // Helper method for the LogDigest tests. This writes a propr Segment
    // with a LogDigest containing the given IDs.
    void
    writeDigestedSegment(uint64_t masterId, uint64_t segmentId,
        vector<uint64_t> digestIds)
    {
            char segBuf[1024 * 1024];
            Segment s((uint64_t)0, segmentId, segBuf, sizeof(segBuf));

            char digestBuf[LogDigest::getBytesFromCount
                                (downCast<uint32_t>(digestIds.size()))];
            LogDigest src(downCast<uint32_t>(digestIds.size()),
                            digestBuf,
                            downCast<uint32_t>(sizeof(digestBuf)));
            for (uint32_t i = 0; i < digestIds.size(); i++)
                src.addSegment(digestIds[i]);

            uint64_t lengthInSegment, offsetInSegment;
            s.append(LOG_ENTRY_TYPE_LOGDIGEST, digestBuf,
                        downCast<uint32_t>(sizeof(digestBuf)),
                &lengthInSegment, &offsetInSegment);
            client->writeSegment(masterId, segmentId, 0, s.getBaseAddress(),
                downCast<uint32_t>(lengthInSegment + offsetInSegment));
    }

  private:
    DISALLOW_COPY_AND_ASSIGN(BackupServiceTest);
};


TEST_F(BackupServiceTest, findSegmentInfo) {
    EXPECT_TRUE(NULL == backup->findSegmentInfo(99, 88));
    client->openSegment(99, 88);
    client->closeSegment(99, 88);
    BackupService::SegmentInfo* infop = backup->findSegmentInfo(99, 88);
    EXPECT_TRUE(infop != NULL);
    EXPECT_EQ(1, BackupStorage::Handle::getAllocatedHandlesCount());
}

TEST_F(BackupServiceTest, findSegmentInfo_notIn) {
    EXPECT_TRUE(NULL == backup->findSegmentInfo(99, 88));
}

TEST_F(BackupServiceTest, freeSegment) {
    client->openSegment(99, 88);
    client->writeSegment(99, 88, 10, "test", 4);
    client->closeSegment(99, 88);
    {
        TestLog::Enable _(&inMemoryStorageFreePred);
        client->freeSegment(99, 88);
        EXPECT_EQ("free: called", TestLog::get());
    }
    EXPECT_TRUE(NULL == backup->findSegmentInfo(99, 88));
    client->freeSegment(99, 88);
    EXPECT_TRUE(NULL == backup->findSegmentInfo(99, 88));
}

TEST_F(BackupServiceTest, freeSegment_stillOpen) {
    client->openSegment(99, 88);
    client->freeSegment(99, 88);
    EXPECT_TRUE(NULL == backup->findSegmentInfo(99, 88));
}

TEST_F(BackupServiceTest, getRecoveryData) {
    ProtoBuf::Tablets tablets;
    createTabletList(tablets);

    uint32_t offset = 0;
    client->openSegment(99, 88);
    offset = writeHeader(99, 88);
    // Objects
    // Barely in tablet
    offset += writeObject(99, 88, offset, "test1", 6, 123, 29);
    // Barely out of tablets
    offset += writeObject(99, 88, offset, "test2", 6, 123, 30);
    // In on other table
    offset += writeObject(99, 88, offset, "test3", 6, 124, 20);
    // Not in any table
    offset += writeObject(99, 88, offset, "test4", 6, 125, 20);
    // Tombstones
    // Barely in tablet
    offset += writeTombstone(99, 88, offset, 123, 29);
    // Barely out of tablets
    offset += writeTombstone(99, 88, offset, 123, 30);
    // In on other table
    offset += writeTombstone(99, 88, offset, 124, 20);
    // Not in any table
    offset += writeTombstone(99, 88, offset, 125, 20);
    offset += writeFooter(99, 88, offset);
    client->closeSegment(99, 88);
    BackupClient::StartReadingData::Result result;
    client->startReadingData(99, tablets, &result);

    Buffer response;
    while (true) {
        try {
            BackupClient::GetRecoveryData(*client, 99, 88, 0, response)();
        } catch (const RetryException& e) {
            response.reset();
            continue;
        }
        break;
    }

    RecoverySegmentIterator it(
        response.getRange(0, response.getTotalLength()),
        response.getTotalLength());

    EXPECT_FALSE(it.isDone());
    EXPECT_EQ(LOG_ENTRY_TYPE_OBJ, it.getType());
    EXPECT_EQ(123U, it.get<Object>()->id.tableId);
    EXPECT_EQ(29U, it.get<Object>()->id.objectId);
    it.next();

    EXPECT_FALSE(it.isDone());
    EXPECT_EQ(LOG_ENTRY_TYPE_OBJ, it.getType());
    EXPECT_EQ(124U, it.get<Object>()->id.tableId);
    EXPECT_EQ(20U, it.get<Object>()->id.objectId);
    it.next();

    EXPECT_FALSE(it.isDone());
    EXPECT_EQ(LOG_ENTRY_TYPE_OBJTOMB, it.getType());
    EXPECT_EQ(123U, it.get<ObjectTombstone>()->id.tableId);
    EXPECT_EQ(29U, it.get<ObjectTombstone>()->id.objectId);
    it.next();

    EXPECT_FALSE(it.isDone());
    EXPECT_EQ(LOG_ENTRY_TYPE_OBJTOMB, it.getType());
    EXPECT_EQ(124U, it.get<ObjectTombstone>()->id.tableId);
    EXPECT_EQ(20U, it.get<ObjectTombstone>()->id.objectId);
    it.next();

    EXPECT_TRUE(it.isDone());
}

TEST_F(BackupServiceTest, getRecoveryData_moreThanOneSegmentStored) {
    uint32_t offset = 0;
    client->openSegment(99, 87);
    offset = writeHeader(99, 87);
    offset += writeObject(99, 87, offset, "test1", 6, 123, 9);
    offset += writeFooter(99, 87, offset);
    client->closeSegment(99, 87);

    client->openSegment(99, 88);
    offset = writeHeader(99, 88);
    offset += writeObject(99, 88, offset, "test2", 6, 123, 10);
    offset += writeFooter(99, 88, offset);
    client->closeSegment(99, 88);

    ProtoBuf::Tablets tablets;
    createTabletList(tablets);

    BackupClient::StartReadingData::Result result;
    client->startReadingData(99, tablets, &result);

    {
        Buffer response;
        while (true) {
            try {
                BackupClient::GetRecoveryData(*client, 99, 88, 0,
                                                response)();
            } catch (const RetryException& e) {
                response.reset();
                continue;
            }
            break;
        }

        RecoverySegmentIterator it(
            response.getRange(0, response.getTotalLength()),
            response.getTotalLength());
        EXPECT_FALSE(it.isDone());
        EXPECT_EQ(LOG_ENTRY_TYPE_OBJ, it.getType());
        EXPECT_STREQ("test2", static_cast<const Object*>(it.getPointer())->
                           data);
        it.next();
        EXPECT_TRUE(it.isDone());
    }
    {
        Buffer response;
        while (true) {
            try {
                BackupClient::GetRecoveryData(*client, 99, 87, 0,
                                                response)();
            } catch (const RetryException& e) {
                response.reset();
                continue;
            }
            break;
        }

        RecoverySegmentIterator it(
            response.getRange(0, response.getTotalLength()),
            response.getTotalLength());
        EXPECT_FALSE(it.isDone());
        EXPECT_EQ(LOG_ENTRY_TYPE_OBJ, it.getType());
        EXPECT_STREQ("test1", static_cast<const Object*>(it.getPointer())->
                           data);
        it.next();
        EXPECT_TRUE(it.isDone());
    }

    client->freeSegment(99, 87);
    client->freeSegment(99, 88);
}

TEST_F(BackupServiceTest, getRecoveryData_malformedSegment) {
    client->openSegment(99, 88);
    client->closeSegment(99, 88);

    BackupClient::StartReadingData::Result result;
    client->startReadingData(99, ProtoBuf::Tablets(), &result);

    while (true) {
        Buffer response;
        BackupClient::GetRecoveryData cont(*client, 99, 88,
                                            0, response);
        logger.setLogLevels(SILENT_LOG_LEVEL);
        EXPECT_THROW(
            try {
                cont();
            } catch (const RetryException& e) {
                continue;
            },
            SegmentRecoveryFailedException);
        break;
    }

    EXPECT_EQ(1, BackupStorage::Handle::getAllocatedHandlesCount());
}

TEST_F(BackupServiceTest, getRecoveryData_notRecovered) {
    uint32_t offset = 0;
    client->openSegment(99, 88);
    offset += writeHeader(99, 88);
    offset += writeObject(99, 88, offset, "test2", 6, 123, 10);
    offset += writeFooter(99, 88, offset);
    Buffer response;

    BackupClient::GetRecoveryData cont(*client, 99, 88,
                                        0, response);
    EXPECT_THROW(cont(), BackupBadSegmentIdException);

    EXPECT_EQ(1, BackupStorage::Handle::getAllocatedHandlesCount());
}

TEST_F(BackupServiceTest, recoverySegmentBuilder) {
    uint32_t offset = 0;
    client->openSegment(99, 87);
    offset = writeHeader(99, 87);
    offset += writeObject(99, 87, offset, "test1", 6, 123, 9);
    offset += writeFooter(99, 87, offset);
    client->closeSegment(99, 87);

    client->openSegment(99, 88);
    offset = writeHeader(99, 88);
    offset += writeObject(99, 88, offset, "test2", 6, 123, 30);
    offset += writeFooter(99, 88, offset);
    client->closeSegment(99, 88);

    vector<BackupService::SegmentInfo*> toBuild;
    auto info = backup->findSegmentInfo(99, 87);
    EXPECT_TRUE(NULL != info);
    info->setRecovering();
    info->startLoading();
    toBuild.push_back(info);
    info = backup->findSegmentInfo(99, 88);
    EXPECT_TRUE(NULL != info);
    info->setRecovering();
    info->startLoading();
    toBuild.push_back(info);

    ProtoBuf::Tablets partitions;
    createTabletList(partitions);
    AtomicInt recoveryThreadCount{0};
    BackupService::RecoverySegmentBuilder builder(toBuild,
                                                    partitions,
                                                    recoveryThreadCount);
    builder();

    EXPECT_EQ(BackupService::SegmentInfo::RECOVERING,
                            toBuild[0]->state);
    EXPECT_TRUE(NULL != toBuild[0]->recoverySegments);
    Buffer* buf = &toBuild[0]->recoverySegments[0];
    RecoverySegmentIterator it(buf->getRange(0, buf->getTotalLength()),
                                buf->getTotalLength());
    EXPECT_FALSE(it.isDone());
    EXPECT_EQ(LOG_ENTRY_TYPE_OBJ, it.getType());
    EXPECT_STREQ("test1", it.get<Object>()->data);
    it.next();
    EXPECT_TRUE(it.isDone());

    EXPECT_EQ(BackupService::SegmentInfo::RECOVERING,
              toBuild[1]->state);
    EXPECT_TRUE(NULL != toBuild[1]->recoverySegments);
    buf = &toBuild[1]->recoverySegments[1];
    RecoverySegmentIterator it2(buf->getRange(0, buf->getTotalLength()),
                                buf->getTotalLength());
    EXPECT_FALSE(it2.isDone());
    EXPECT_EQ(LOG_ENTRY_TYPE_OBJ, it2.getType());
    EXPECT_STREQ("test2", it2.get<Object>()->data);
    it2.next();
    EXPECT_TRUE(it2.isDone());
}

TEST_F(BackupServiceTest, startReadingData) {
    MockRandom _(1);
    client->openSegment(99, 88);
    client->writeSegment(99, 88, 0, "test", 4);
    client->openSegment(99, 89);
    client->openSegment(99, 98, false);
    client->openSegment(99, 99, false);

    BackupClient::StartReadingData::Result result;
    client->startReadingData(99, ProtoBuf::Tablets(), &result);
    EXPECT_EQ(4U, result.segmentIdAndLength.size());

    EXPECT_EQ(88U, result.segmentIdAndLength[0].first);
    EXPECT_EQ(4U, result.segmentIdAndLength[0].second);
    {
        BackupService::SegmentInfo& info = *backup->findSegmentInfo(99, 88);
        BackupService::SegmentInfo::Lock lock(info.mutex);
        EXPECT_EQ(BackupService::SegmentInfo::RECOVERING, info.state);
    }

<<<<<<< HEAD
    // Helper method for the LogDigest tests. This writes a proper Segment
    // with a LogDigest containing the given IDs.
    void
    writeDigestedSegment(uint64_t masterId, uint64_t segmentId,
        vector<uint64_t> digestIds)
    {
            void* segBuf = xmemalign(1024 * 1024, 1024 * 1024);
            Segment s((uint64_t)0, segmentId, segBuf, 1024 * 1024);

            char digestBuf[LogDigest::getBytesFromCount
                                (downCast<uint32_t>(digestIds.size()))];
            LogDigest src(downCast<uint32_t>(digestIds.size()),
                          digestBuf,
                          downCast<uint32_t>(sizeof(digestBuf)));
            for (uint32_t i = 0; i < digestIds.size(); i++)
                src.addSegment(digestIds[i]);

            SegmentEntryHandle seh = s.append(LOG_ENTRY_TYPE_LOGDIGEST,
                digestBuf, downCast<uint32_t>(sizeof(digestBuf)));
            uint32_t segmentLength = seh->logTime().second +
                seh->totalLength();
            client->writeSegment(masterId, segmentId, 0, s.getBaseAddress(),
                segmentLength);

            free(segBuf);
=======
    EXPECT_EQ(89U, result.segmentIdAndLength[1].first);
    EXPECT_EQ(0U, result.segmentIdAndLength[1].second);
    {
        BackupService::SegmentInfo& info = *backup->findSegmentInfo(99, 89);
        BackupService::SegmentInfo::Lock lock(info.mutex);
        EXPECT_EQ(BackupService::SegmentInfo::RECOVERING, info.state);
>>>>>>> 3bab617f
    }

    EXPECT_EQ(98U, result.segmentIdAndLength[2].first);
    EXPECT_EQ(0U, result.segmentIdAndLength[2].second);
    {
<<<<<<< HEAD
        // ensure that we get the LogDigest back at all.
        client->openSegment(99, 88);
        {
            writeDigestedSegment(99, 88, { 0x3f17c2451f0cafUL });

            BackupClient::StartReadingData::Result result;
            client->startReadingData(99, ProtoBuf::Tablets(), &result);
            CPPUNIT_ASSERT_EQUAL(LogDigest::getBytesFromCount(1),
                result.logDigestBytes);
            CPPUNIT_ASSERT_EQUAL(88, result.logDigestSegmentId);
            CPPUNIT_ASSERT_EQUAL(52, result.logDigestSegmentLen);
            LogDigest ld(result.logDigestBuffer, result.logDigestBytes);
            CPPUNIT_ASSERT_EQUAL(1, ld.getSegmentCount());
            CPPUNIT_ASSERT_EQUAL(0x3f17c2451f0cafUL, ld.getSegmentIds()[0]);
        }

        // add a newer Segment and check that we get its LogDigest instead.
        client->openSegment(99, 89);
        {
            writeDigestedSegment(99, 89, { 0x5d8ec445d537e15UL });

            BackupClient::StartReadingData::Result result;
            client->startReadingData(99, ProtoBuf::Tablets(), &result);
            CPPUNIT_ASSERT_EQUAL(LogDigest::getBytesFromCount(1),
                result.logDigestBytes);
            CPPUNIT_ASSERT_EQUAL(89, result.logDigestSegmentId);
            CPPUNIT_ASSERT_EQUAL(52, result.logDigestSegmentLen);
            LogDigest ld(result.logDigestBuffer, result.logDigestBytes);
            CPPUNIT_ASSERT_EQUAL(1, ld.getSegmentCount());
            CPPUNIT_ASSERT_EQUAL(0x5d8ec445d537e15UL, ld.getSegmentIds()[0]);
        }
=======
        BackupService::SegmentInfo& info = *backup->findSegmentInfo(99, 98);
        BackupService::SegmentInfo::Lock lock(info.mutex);
        EXPECT_EQ(BackupService::SegmentInfo::RECOVERING, info.state);
        EXPECT_TRUE(info.recoveryPartitions);
>>>>>>> 3bab617f
    }

    EXPECT_EQ(99U, result.segmentIdAndLength[3].first);
    EXPECT_EQ(0U, result.segmentIdAndLength[3].second);
    EXPECT_TRUE(backup->findSegmentInfo(99, 99)->recoveryPartitions);
    {
        BackupService::SegmentInfo& info = *backup->findSegmentInfo(99, 99);
        BackupService::SegmentInfo::Lock lock(info.mutex);
        EXPECT_EQ(BackupService::SegmentInfo::RECOVERING, info.state);
        EXPECT_TRUE(info.recoveryPartitions);
    }

    EXPECT_EQ(4, BackupStorage::Handle::getAllocatedHandlesCount());
}

<<<<<<< HEAD
        // close the new one. we should get the old one now.
        client->closeSegment(99, 89);
        {
            BackupClient::StartReadingData::Result result;
            client->startReadingData(99, ProtoBuf::Tablets(), &result);
            CPPUNIT_ASSERT_EQUAL(88, result.logDigestSegmentId);
            CPPUNIT_ASSERT_EQUAL(52, result.logDigestSegmentLen);
            CPPUNIT_ASSERT_EQUAL(LogDigest::getBytesFromCount(1),
                result.logDigestBytes);
            LogDigest ld(result.logDigestBuffer, result.logDigestBytes);
            CPPUNIT_ASSERT_EQUAL(1, ld.getSegmentCount());
            CPPUNIT_ASSERT_EQUAL(0x39e874a1e85fcUL, ld.getSegmentIds()[0]);
        }
    }
=======
TEST_F(BackupServiceTest, startReadingData_empty) {
    BackupClient::StartReadingData::Result result;
    client->startReadingData(99, ProtoBuf::Tablets(), &result);
    EXPECT_EQ(0U, result.segmentIdAndLength.size());
    EXPECT_EQ(0U, result.logDigestBytes);
    EXPECT_TRUE(NULL == result.logDigestBuffer);
}
>>>>>>> 3bab617f

TEST_F(BackupServiceTest, startReadingData_logDigest_simple) {
    // ensure that we get the LogDigest back at all.
    client->openSegment(99, 88);
    {
        writeDigestedSegment(99, 88, { 0x3f17c2451f0cafUL });

        BackupClient::StartReadingData::Result result;
        client->startReadingData(99, ProtoBuf::Tablets(), &result);
        EXPECT_EQ(LogDigest::getBytesFromCount(1),
            result.logDigestBytes);
        EXPECT_EQ(88U, result.logDigestSegmentId);
        EXPECT_EQ(56U, result.logDigestSegmentLen);
        LogDigest ld(result.logDigestBuffer, result.logDigestBytes);
        EXPECT_EQ(1, ld.getSegmentCount());
        EXPECT_EQ(0x3f17c2451f0cafUL, ld.getSegmentIds()[0]);
    }

    // add a newer Segment and check that we get its LogDigest instead.
    client->openSegment(99, 89);
    {
        writeDigestedSegment(99, 89, { 0x5d8ec445d537e15UL });

        BackupClient::StartReadingData::Result result;
        client->startReadingData(99, ProtoBuf::Tablets(), &result);
        EXPECT_EQ(LogDigest::getBytesFromCount(1),
            result.logDigestBytes);
        EXPECT_EQ(89U, result.logDigestSegmentId);
        EXPECT_EQ(56U, result.logDigestSegmentLen);
        LogDigest ld(result.logDigestBuffer, result.logDigestBytes);
        EXPECT_EQ(1, ld.getSegmentCount());
        EXPECT_EQ(0x5d8ec445d537e15UL, ld.getSegmentIds()[0]);
    }
}

TEST_F(BackupServiceTest, startReadingData_logDigest_latest) {
    client->openSegment(99, 88);
    writeDigestedSegment(99, 88, { 0x39e874a1e85fcUL });

    client->openSegment(99, 89);
    writeDigestedSegment(99, 89, { 0xbe5fbc1e62af6UL });

    // close the new one. we should get the old one now.
    client->closeSegment(99, 89);
    {
        BackupClient::StartReadingData::Result result;
        client->startReadingData(99, ProtoBuf::Tablets(), &result);
        EXPECT_EQ(88U, result.logDigestSegmentId);
        EXPECT_EQ(56U, result.logDigestSegmentLen);
        EXPECT_EQ(LogDigest::getBytesFromCount(1),
            result.logDigestBytes);
        LogDigest ld(result.logDigestBuffer, result.logDigestBytes);
        EXPECT_EQ(1, ld.getSegmentCount());
        EXPECT_EQ(0x39e874a1e85fcUL, ld.getSegmentIds()[0]);
    }
}

TEST_F(BackupServiceTest, startReadingData_logDigest_none) {
    // closed segments don't count.
    client->openSegment(99, 88);
    writeDigestedSegment(99, 88, { 0xe966e17be4aUL });

    client->closeSegment(99, 88);
    {
        BackupClient::StartReadingData::Result result;
        client->startReadingData(99, ProtoBuf::Tablets(), &result);
        EXPECT_EQ(1U, result.segmentIdAndLength.size());
        EXPECT_EQ(0U, result.logDigestBytes);
        EXPECT_TRUE(NULL == result.logDigestBuffer);
    }
}

TEST_F(BackupServiceTest, writeSegment) {
    client->openSegment(99, 88);
    // test for idempotence
    for (int i = 0; i < 2; ++i) {
        client->writeSegment(99, 88, 10, "test", 5);
        BackupService::SegmentInfo &info = *backup->findSegmentInfo(99, 88);
        EXPECT_TRUE(NULL != info.segment);
        EXPECT_STREQ("test", &info.segment[10]);
        EXPECT_EQ(1, BackupStorage::Handle::getAllocatedHandlesCount());
    }
}

TEST_F(BackupServiceTest, writeSegment_segmentNotOpen) {
    EXPECT_THROW(
        client->writeSegment(99, 88, 0, "test", 4),
        BackupBadSegmentIdException);
}

TEST_F(BackupServiceTest, writeSegment_segmentClosed) {
    client->openSegment(99, 88);
    client->closeSegment(99, 88);
    EXPECT_THROW(
        client->writeSegment(99, 88, 0, "test", 4),
        BackupBadSegmentIdException);
    EXPECT_EQ(1, BackupStorage::Handle::getAllocatedHandlesCount());
}

TEST_F(BackupServiceTest, writeSegment_segmentClosedRedundantClosingWrite) {
    client->openSegment(99, 88);
    client->closeSegment(99, 88);
    BackupClient::WriteSegment::WriteSegment(*client, 99, 88, 0, "test", 4,
                                                BackupWriteRpc::CLOSE)();
    EXPECT_EQ(1, BackupStorage::Handle::getAllocatedHandlesCount());
}

TEST_F(BackupServiceTest, writeSegment_badOffset) {
    client->openSegment(99, 88);
    EXPECT_THROW(
        client->writeSegment(99, 88, 500000, "test", 0),
        BackupSegmentOverflowException);
    EXPECT_EQ(1, BackupStorage::Handle::getAllocatedHandlesCount());
}

TEST_F(BackupServiceTest, writeSegment_badLength) {
    client->openSegment(99, 88);
    char junk[70000];
    EXPECT_THROW(
        client->writeSegment(99, 88, 0, junk,
                                downCast<uint32_t>(sizeof(junk))),
        BackupSegmentOverflowException);
    EXPECT_EQ(1, BackupStorage::Handle::getAllocatedHandlesCount());
}

TEST_F(BackupServiceTest, writeSegment_badOffsetPlusLength) {
    client->openSegment(99, 88);
    char junk[50000];
    EXPECT_THROW(
        client->writeSegment(99, 88, 50000, junk, 50000),
        BackupSegmentOverflowException);
    EXPECT_EQ(1, BackupStorage::Handle::getAllocatedHandlesCount());
}

TEST_F(BackupServiceTest, writeSegment_closeSegment) {
    client->openSegment(99, 88);
    client->writeSegment(99, 88, 10, "test", 5);
    // loop to test for idempotence
    for (int i = 0; i > 2; ++i) {
        client->closeSegment(99, 88);
        BackupService::SegmentInfo &info = *backup->findSegmentInfo(99, 88);
        char* storageAddress =
            static_cast<InMemoryStorage::Handle*>(info.storageHandle)->
                getAddress();
        {
            BackupService::SegmentInfo::Lock lock(info.mutex);
            while (info.segment)
                info.condition.wait(lock);
        }
        EXPECT_TRUE(NULL != storageAddress);
        EXPECT_EQ("test", &storageAddress[10]);
        EXPECT_TRUE(NULL == static_cast<void*>(info.segment));
        EXPECT_EQ(1, BackupStorage::Handle::getAllocatedHandlesCount());
    }
}

TEST_F(BackupServiceTest, writeSegment_closeSegmentSegmentNotOpen) {
    EXPECT_THROW(client->closeSegment(99, 88),
                            BackupBadSegmentIdException);
}

TEST_F(BackupServiceTest, writeSegment_openSegment) {
    // loop to test for idempotence
    for (int i = 0; i < 2; ++i) {
        client->openSegment(99, 88);
        BackupService::SegmentInfo &info = *backup->findSegmentInfo(99, 88);
        EXPECT_TRUE(NULL != info.segment);
        EXPECT_EQ(0, *info.segment);
        EXPECT_TRUE(info.primary);
        char* address =
            static_cast<InMemoryStorage::Handle*>(info.storageHandle)->
                getAddress();
        EXPECT_TRUE(NULL != address);
        EXPECT_EQ(1, BackupStorage::Handle::getAllocatedHandlesCount());
    }
}

TEST_F(BackupServiceTest, writeSegment_openSegmentSecondary) {
    client->openSegment(99, 88, false);
    BackupService::SegmentInfo &info = *backup->findSegmentInfo(99, 88);
    EXPECT_TRUE(!info.primary);
}

TEST_F(BackupServiceTest, writeSegment_openSegmentOutOfStorage) {
    client->openSegment(99, 86);
    client->openSegment(99, 87);
    client->openSegment(99, 88);
    client->openSegment(99, 89);
    EXPECT_THROW(
        client->openSegment(99, 90),
        BackupStorageException);
    EXPECT_EQ(4, BackupStorage::Handle::getAllocatedHandlesCount());
}

class SegmentInfoTest : public ::testing::Test {
  public:
    typedef BackupService::SegmentInfo SegmentInfo;
    typedef BackupStorage::Handle Handle;
    SegmentInfoTest()
        : segmentSize(64 * 1024)
        , pool{segmentSize}
        , storage{segmentSize, 2}
        , ioScheduler()
        , ioThread(boost::ref(ioScheduler))
        , info{storage, pool, ioScheduler, 99, 88, segmentSize, true}
    {
        logger.setLogLevels(SILENT_LOG_LEVEL);
    }

    ~SegmentInfoTest()
    {
        ioScheduler.shutdown(ioThread);
    }

    uint32_t segmentSize;
    BackupService::ThreadSafePool pool;
    InMemoryStorage storage;
    BackupService::IoScheduler ioScheduler;
    boost::thread ioThread;
    SegmentInfo info;
};

TEST_F(SegmentInfoTest, destructor) {
    TestLog::Enable _;
    {
        SegmentInfo info{storage, pool, ioScheduler, 99, 88, segmentSize, true};
        info.open();
        EXPECT_EQ(1, BackupStorage::Handle::getAllocatedHandlesCount());
    }
    EXPECT_EQ("~SegmentInfo: Backup shutting down with open segment <99,88>, "
              "closing out to storage", TestLog::get());
    EXPECT_EQ(0, BackupStorage::Handle::getAllocatedHandlesCount());
    ASSERT_EQ(static_cast<char*>(NULL), info.segment);
}

TEST_F(SegmentInfoTest, destructorLoading) {
    {
        SegmentInfo info{storage, pool, ioScheduler, 99, 88, segmentSize, true};
        info.open();
        EXPECT_EQ(1, BackupStorage::Handle::getAllocatedHandlesCount());
        info.close();
        info.startLoading();
    }
    EXPECT_EQ(0, BackupStorage::Handle::getAllocatedHandlesCount());
}

void
appendTablet(ProtoBuf::Tablets& tablets,
             uint64_t partitionId,
             uint32_t tableId,
             uint64_t start, uint64_t end)
{
    ProtoBuf::Tablets::Tablet& tablet(*tablets.add_tablet());
    tablet.set_table_id(tableId);
    tablet.set_start_object_id(start);
    tablet.set_end_object_id(end);
    tablet.set_state(ProtoBuf::Tablets::Tablet::RECOVERING);
    tablet.set_user_data(partitionId);
}

void
createTabletList(ProtoBuf::Tablets& tablets)
{
    appendTablet(tablets, 0, 123, 0, 9);
    appendTablet(tablets, 0, 123, 10, 19);
    appendTablet(tablets, 0, 123, 20, 29);
    appendTablet(tablets, 0, 124, 20, 100);
    appendTablet(tablets, 1, 123, 30, 39);
    appendTablet(tablets, 1, 125, 0, std::numeric_limits<uint64_t>::max());
}

TEST_F(SegmentInfoTest, appendRecoverySegment) {
    info.open();
    Segment segment(123, 88, info.segment, segmentSize);

    SegmentHeader header = { 99, 88, segmentSize };
    segment.append(LOG_ENTRY_TYPE_SEGHEADER, &header, sizeof(header));

    Object object(sizeof(object));
    object.id.objectId = 10;
    object.id.tableId = 123;
    object.version = 0;
    segment.append(LOG_ENTRY_TYPE_OBJ, &object, sizeof(object));

    segment.close();
    info.close();
    info.setRecovering();
    info.startLoading();

    ProtoBuf::Tablets partitions;
    createTabletList(partitions);
    info.buildRecoverySegments(partitions);

    Buffer buffer;
    info.appendRecoverySegment(0, buffer);
    RecoverySegmentIterator it(buffer.getRange(0, buffer.getTotalLength()),
                                 buffer.getTotalLength());
    EXPECT_FALSE(it.isDone());
    EXPECT_EQ(LOG_ENTRY_TYPE_OBJ, it.getType());
    EXPECT_EQ(sizeof(Object), it.getLength());

    it.next();
    EXPECT_TRUE(it.isDone());
}

TEST_F(SegmentInfoTest, appendRecoverySegmentSecondarySegment) {
    SegmentInfo info{storage, pool, ioScheduler, 99, 88, segmentSize, false};
    info.open();
    Segment segment(123, 88, info.segment, segmentSize);

    SegmentHeader header = { 99, 88, segmentSize };
    segment.append(LOG_ENTRY_TYPE_SEGHEADER, &header, sizeof(header));

    Object object(sizeof(object));
    object.id.objectId = 10;
    object.id.tableId = 123;
    object.version = 0;
    segment.append(LOG_ENTRY_TYPE_OBJ, &object, sizeof(object));

    segment.close();
    info.close();

    ProtoBuf::Tablets partitions;
    createTabletList(partitions);
    info.setRecovering(partitions);

    Buffer buffer;
    while (true) {
        try {
            info.appendRecoverySegment(0, buffer);
        } catch (const RetryException& e) {
            buffer.reset();
            continue;
        }
        break;
    }
    buffer.reset();
    while (true) {
        try {
            info.appendRecoverySegment(0, buffer);
        } catch (const RetryException& e) {
            buffer.reset();
            continue;
        }
        break;
    }
    RecoverySegmentIterator it(buffer.getRange(0, buffer.getTotalLength()),
                                 buffer.getTotalLength());
    EXPECT_FALSE(it.isDone());
    EXPECT_EQ(LOG_ENTRY_TYPE_OBJ, it.getType());
    EXPECT_EQ(sizeof(Object), it.getLength());

    it.next();
    EXPECT_TRUE(it.isDone());
}

TEST_F(SegmentInfoTest, appendRecoverySegmentMalformedSegment) {
    info.open();
    memcpy(info.segment, "garbage", 7);
    info.setRecovering();
    info.startLoading();

    ProtoBuf::Tablets partitions;
    createTabletList(partitions);
    info.buildRecoverySegments(partitions);

    Buffer buffer;
    EXPECT_THROW(info.appendRecoverySegment(0, buffer),
                 SegmentRecoveryFailedException);
}

TEST_F(SegmentInfoTest, appendRecoverySegmentNotYetRecovered) {
    Buffer buffer;
    TestLog::Enable _;
    EXPECT_THROW(info.appendRecoverySegment(0, buffer),
                 BackupBadSegmentIdException);
    EXPECT_EQ("appendRecoverySegment: Asked for segment <99,88> which isn't "
              "recovering", TestLog::get());
}

TEST_F(SegmentInfoTest, appendRecoverySegmentPartitionOutOfBounds) {
    info.open();
    Segment segment(123, 88, info.segment, segmentSize);
    segment.close();
    info.close();
    info.setRecovering();
    info.startLoading();

    ProtoBuf::Tablets partitions;
    info.buildRecoverySegments(partitions);

    EXPECT_EQ(0u, info.recoverySegmentsLength);
    Buffer buffer;
    TestLog::Enable _;
    EXPECT_THROW(info.appendRecoverySegment(0, buffer),
                 BackupBadSegmentIdException);
    EXPECT_EQ("appendRecoverySegment: Asked for recovery segment 0 from "
              "segment <99,88> but there are only 0 partitions",
              TestLog::get());
}

TEST_F(SegmentInfoTest, whichPartition) {
    ProtoBuf::Tablets partitions;
    createTabletList(partitions);

    Object object(sizeof(object));
    object.id.objectId = 10;
    object.id.tableId = 123;
    object.version = 0;

    auto r = whichPartition(LOG_ENTRY_TYPE_OBJ, &object, partitions);
    EXPECT_TRUE(r);
    EXPECT_EQ(0u, *r);

    object.id.objectId = 30;
    r = whichPartition(LOG_ENTRY_TYPE_OBJ, &object, partitions);
    EXPECT_TRUE(r);
    EXPECT_EQ(1u, *r);

    TestLog::Enable _;
    object.id.objectId = 40;
    r = whichPartition(LOG_ENTRY_TYPE_OBJ, &object, partitions);
    EXPECT_FALSE(r);
    EXPECT_EQ("whichPartition: Couldn't place object <123,40> into any of the "
              "given tablets for recovery; hopefully it belonged to a deleted "
              "tablet or lives in another log now", TestLog::get());
}

TEST_F(SegmentInfoTest, buildRecoverySegment) {
    info.open();
    Segment segment(123, 88, info.segment, segmentSize);

    SegmentHeader header = { 99, 88, segmentSize };
    segment.append(LOG_ENTRY_TYPE_SEGHEADER, &header, sizeof(header));

    Object object(sizeof(object));
    object.id.objectId = 10;
    object.id.tableId = 123;
    object.version = 0;
    segment.append(LOG_ENTRY_TYPE_OBJ, &object, sizeof(object));

    segment.close();
    info.close();
    info.setRecovering();
    info.startLoading();

    ProtoBuf::Tablets partitions;
    createTabletList(partitions);

    info.buildRecoverySegments(partitions);

    EXPECT_FALSE(info.recoveryException);
    EXPECT_EQ(2u, info.recoverySegmentsLength);
    ASSERT_TRUE(info.recoverySegments);
    EXPECT_EQ(sizeof(object) + sizeof(SegmentEntry),
              info.recoverySegments[0].getTotalLength());
    EXPECT_EQ(0u,
              info.recoverySegments[1].getTotalLength());
}

TEST_F(SegmentInfoTest, buildRecoverySegmentMalformedSegment) {
    info.open();
    memcpy(info.segment, "garbage", 7);
    info.setRecovering();
    info.startLoading();

    ProtoBuf::Tablets partitions;
    createTabletList(partitions);

    info.buildRecoverySegments(partitions);
    EXPECT_TRUE(info.recoveryException);
    EXPECT_FALSE(info.recoverySegments);
    EXPECT_EQ(0u, info.recoverySegmentsLength);
}

TEST_F(SegmentInfoTest, buildRecoverySegmentNoTablets) {
    info.open();
    Segment segment(123, 88, info.segment, segmentSize);
    segment.close();
    info.setRecovering();
    info.startLoading();
    info.buildRecoverySegments(ProtoBuf::Tablets());
    EXPECT_FALSE(info.recoveryException);
    EXPECT_EQ(0u, info.recoverySegmentsLength);
    ASSERT_TRUE(info.recoverySegments);
}

TEST_F(SegmentInfoTest, close) {
    info.open();
    EXPECT_EQ(SegmentInfo::OPEN, info.state);
    ASSERT_TRUE(pool.is_from(info.segment));
    const char* magic = "kitties!";
    snprintf(info.segment, segmentSize, "%s", magic);

    info.close();
    EXPECT_EQ(SegmentInfo::CLOSED, info.state);
    {
        // wait for the store op to complete
        SegmentInfo::Lock lock(info.mutex);
        info.waitForOngoingOps(lock);
    }
    EXPECT_FALSE(pool.is_from(info.segment));

    char seg[segmentSize];
    storage.getSegment(info.storageHandle, seg);
    EXPECT_STREQ(magic, seg);

    EXPECT_EQ(1, BackupStorage::Handle::getAllocatedHandlesCount());
}

TEST_F(SegmentInfoTest, closeWhileNotOpen) {
    EXPECT_THROW(info.close(), BackupBadSegmentIdException);
}

TEST_F(SegmentInfoTest, free) {
    info.open();
    info.close();
    {
        // wait for the store op to complete
        SegmentInfo::Lock lock(info.mutex);
        info.waitForOngoingOps(lock);
    }
    EXPECT_FALSE(info.inMemory());
    EXPECT_EQ(1, BackupStorage::Handle::getAllocatedHandlesCount());
    info.free();
    EXPECT_FALSE(pool.is_from(info.segment));
    EXPECT_EQ(0, BackupStorage::Handle::getAllocatedHandlesCount());
    EXPECT_EQ(SegmentInfo::FREED, info.state);
}

TEST_F(SegmentInfoTest, freeRecoveringSecondary) {
    SegmentInfo info{storage, pool, ioScheduler, 99, 88, segmentSize, false};
    info.open();
    info.close();
    info.setRecovering(ProtoBuf::Tablets());
    info.free();
    EXPECT_FALSE(pool.is_from(info.segment));
    EXPECT_EQ(0, BackupStorage::Handle::getAllocatedHandlesCount());
    EXPECT_EQ(SegmentInfo::FREED, info.state);
}

TEST_F(SegmentInfoTest, open) {
    info.open();
    ASSERT_NE(static_cast<char*>(NULL), info.segment);
    EXPECT_EQ('\0', info.segment[0]);
    EXPECT_NE(static_cast<Handle*>(NULL), info.storageHandle);
    EXPECT_EQ(SegmentInfo::OPEN, info.state);
}

TEST_F(SegmentInfoTest, openStorageAllocationFailure) {
    InMemoryStorage storage{segmentSize, 0};
    SegmentInfo info{storage, pool, ioScheduler, 99, 88, segmentSize, true};
    EXPECT_THROW(info.open(), BackupStorageException);
    ASSERT_EQ(static_cast<char*>(NULL), info.segment);
    EXPECT_EQ(static_cast<Handle*>(NULL), info.storageHandle);
    EXPECT_EQ(SegmentInfo::UNINIT, info.state);
}

TEST_F(SegmentInfoTest, startLoading) {
    info.open();
    info.close();
    info.startLoading();
    EXPECT_EQ(SegmentInfo::CLOSED, info.state);
}

} // namespace RAMCloud<|MERGE_RESOLUTION|>--- conflicted
+++ resolved
@@ -176,29 +176,30 @@
         return s == "free";
     }
 
-    // Helper method for the LogDigest tests. This writes a propr Segment
+    // Helper method for the LogDigest tests. This writes a proper Segment
     // with a LogDigest containing the given IDs.
     void
     writeDigestedSegment(uint64_t masterId, uint64_t segmentId,
         vector<uint64_t> digestIds)
     {
-            char segBuf[1024 * 1024];
-            Segment s((uint64_t)0, segmentId, segBuf, sizeof(segBuf));
-
-            char digestBuf[LogDigest::getBytesFromCount
-                                (downCast<uint32_t>(digestIds.size()))];
-            LogDigest src(downCast<uint32_t>(digestIds.size()),
-                            digestBuf,
-                            downCast<uint32_t>(sizeof(digestBuf)));
-            for (uint32_t i = 0; i < digestIds.size(); i++)
-                src.addSegment(digestIds[i]);
-
-            uint64_t lengthInSegment, offsetInSegment;
-            s.append(LOG_ENTRY_TYPE_LOGDIGEST, digestBuf,
-                        downCast<uint32_t>(sizeof(digestBuf)),
-                &lengthInSegment, &offsetInSegment);
-            client->writeSegment(masterId, segmentId, 0, s.getBaseAddress(),
-                downCast<uint32_t>(lengthInSegment + offsetInSegment));
+        void* segBuf = xmemalign(1024 * 1024, 1024 * 1024);
+        Segment s((uint64_t)0, segmentId, segBuf, 1024 * 1024);
+
+        char digestBuf[LogDigest::getBytesFromCount
+                            (downCast<uint32_t>(digestIds.size()))];
+        LogDigest src(downCast<uint32_t>(digestIds.size()),
+                        digestBuf,
+                        downCast<uint32_t>(sizeof(digestBuf)));
+        for (uint32_t i = 0; i < digestIds.size(); i++)
+            src.addSegment(digestIds[i]);
+
+        SegmentEntryHandle seh = s.append(LOG_ENTRY_TYPE_LOGDIGEST,
+            digestBuf, downCast<uint32_t>(sizeof(digestBuf)));
+        uint32_t segmentLength = seh->logTime().second + seh->totalLength();
+        client->writeSegment(masterId, segmentId, 0, s.getBaseAddress(),
+            segmentLength);
+
+        free(segBuf);
     }
 
   private:
@@ -501,83 +502,21 @@
         EXPECT_EQ(BackupService::SegmentInfo::RECOVERING, info.state);
     }
 
-<<<<<<< HEAD
-    // Helper method for the LogDigest tests. This writes a proper Segment
-    // with a LogDigest containing the given IDs.
-    void
-    writeDigestedSegment(uint64_t masterId, uint64_t segmentId,
-        vector<uint64_t> digestIds)
-    {
-            void* segBuf = xmemalign(1024 * 1024, 1024 * 1024);
-            Segment s((uint64_t)0, segmentId, segBuf, 1024 * 1024);
-
-            char digestBuf[LogDigest::getBytesFromCount
-                                (downCast<uint32_t>(digestIds.size()))];
-            LogDigest src(downCast<uint32_t>(digestIds.size()),
-                          digestBuf,
-                          downCast<uint32_t>(sizeof(digestBuf)));
-            for (uint32_t i = 0; i < digestIds.size(); i++)
-                src.addSegment(digestIds[i]);
-
-            SegmentEntryHandle seh = s.append(LOG_ENTRY_TYPE_LOGDIGEST,
-                digestBuf, downCast<uint32_t>(sizeof(digestBuf)));
-            uint32_t segmentLength = seh->logTime().second +
-                seh->totalLength();
-            client->writeSegment(masterId, segmentId, 0, s.getBaseAddress(),
-                segmentLength);
-
-            free(segBuf);
-=======
     EXPECT_EQ(89U, result.segmentIdAndLength[1].first);
     EXPECT_EQ(0U, result.segmentIdAndLength[1].second);
     {
         BackupService::SegmentInfo& info = *backup->findSegmentInfo(99, 89);
         BackupService::SegmentInfo::Lock lock(info.mutex);
         EXPECT_EQ(BackupService::SegmentInfo::RECOVERING, info.state);
->>>>>>> 3bab617f
     }
 
     EXPECT_EQ(98U, result.segmentIdAndLength[2].first);
     EXPECT_EQ(0U, result.segmentIdAndLength[2].second);
     {
-<<<<<<< HEAD
-        // ensure that we get the LogDigest back at all.
-        client->openSegment(99, 88);
-        {
-            writeDigestedSegment(99, 88, { 0x3f17c2451f0cafUL });
-
-            BackupClient::StartReadingData::Result result;
-            client->startReadingData(99, ProtoBuf::Tablets(), &result);
-            CPPUNIT_ASSERT_EQUAL(LogDigest::getBytesFromCount(1),
-                result.logDigestBytes);
-            CPPUNIT_ASSERT_EQUAL(88, result.logDigestSegmentId);
-            CPPUNIT_ASSERT_EQUAL(52, result.logDigestSegmentLen);
-            LogDigest ld(result.logDigestBuffer, result.logDigestBytes);
-            CPPUNIT_ASSERT_EQUAL(1, ld.getSegmentCount());
-            CPPUNIT_ASSERT_EQUAL(0x3f17c2451f0cafUL, ld.getSegmentIds()[0]);
-        }
-
-        // add a newer Segment and check that we get its LogDigest instead.
-        client->openSegment(99, 89);
-        {
-            writeDigestedSegment(99, 89, { 0x5d8ec445d537e15UL });
-
-            BackupClient::StartReadingData::Result result;
-            client->startReadingData(99, ProtoBuf::Tablets(), &result);
-            CPPUNIT_ASSERT_EQUAL(LogDigest::getBytesFromCount(1),
-                result.logDigestBytes);
-            CPPUNIT_ASSERT_EQUAL(89, result.logDigestSegmentId);
-            CPPUNIT_ASSERT_EQUAL(52, result.logDigestSegmentLen);
-            LogDigest ld(result.logDigestBuffer, result.logDigestBytes);
-            CPPUNIT_ASSERT_EQUAL(1, ld.getSegmentCount());
-            CPPUNIT_ASSERT_EQUAL(0x5d8ec445d537e15UL, ld.getSegmentIds()[0]);
-        }
-=======
         BackupService::SegmentInfo& info = *backup->findSegmentInfo(99, 98);
         BackupService::SegmentInfo::Lock lock(info.mutex);
         EXPECT_EQ(BackupService::SegmentInfo::RECOVERING, info.state);
         EXPECT_TRUE(info.recoveryPartitions);
->>>>>>> 3bab617f
     }
 
     EXPECT_EQ(99U, result.segmentIdAndLength[3].first);
@@ -593,22 +532,6 @@
     EXPECT_EQ(4, BackupStorage::Handle::getAllocatedHandlesCount());
 }
 
-<<<<<<< HEAD
-        // close the new one. we should get the old one now.
-        client->closeSegment(99, 89);
-        {
-            BackupClient::StartReadingData::Result result;
-            client->startReadingData(99, ProtoBuf::Tablets(), &result);
-            CPPUNIT_ASSERT_EQUAL(88, result.logDigestSegmentId);
-            CPPUNIT_ASSERT_EQUAL(52, result.logDigestSegmentLen);
-            CPPUNIT_ASSERT_EQUAL(LogDigest::getBytesFromCount(1),
-                result.logDigestBytes);
-            LogDigest ld(result.logDigestBuffer, result.logDigestBytes);
-            CPPUNIT_ASSERT_EQUAL(1, ld.getSegmentCount());
-            CPPUNIT_ASSERT_EQUAL(0x39e874a1e85fcUL, ld.getSegmentIds()[0]);
-        }
-    }
-=======
 TEST_F(BackupServiceTest, startReadingData_empty) {
     BackupClient::StartReadingData::Result result;
     client->startReadingData(99, ProtoBuf::Tablets(), &result);
@@ -616,7 +539,6 @@
     EXPECT_EQ(0U, result.logDigestBytes);
     EXPECT_TRUE(NULL == result.logDigestBuffer);
 }
->>>>>>> 3bab617f
 
 TEST_F(BackupServiceTest, startReadingData_logDigest_simple) {
     // ensure that we get the LogDigest back at all.
