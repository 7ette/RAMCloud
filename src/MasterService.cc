/* Copyright (c) 2009-2012 Stanford University
 *
 * Permission to use, copy, modify, and distribute this software for any
 * purpose with or without fee is hereby granted, provided that the above
 * copyright notice and this permission notice appear in all copies.
 *
 * THE SOFTWARE IS PROVIDED "AS IS" AND THE AUTHOR(S) DISCLAIM ALL WARRANTIES
 * WITH REGARD TO THIS SOFTWARE INCLUDING ALL IMPLIED WARRANTIES OF
 * MERCHANTABILITY AND FITNESS. IN NO EVENT SHALL AUTHORS BE LIABLE FOR
 * ANY SPECIAL, DIRECT, INDIRECT, OR CONSEQUENTIAL DAMAGES OR ANY DAMAGES
 * WHATSOEVER RESULTING FROM LOSS OF USE, DATA OR PROFITS, WHETHER IN AN
 * ACTION OF CONTRACT, NEGLIGENCE OR OTHER TORTIOUS ACTION, ARISING OUT OF
 * OR IN CONNECTION WITH THE USE OR PERFORMANCE OF THIS SOFTWARE.
 */

#include <unordered_map>
#include <unordered_set>

#include "Buffer.h"
#include "ClientException.h"
#include "Cycles.h"
#include "Dispatch.h"
#include "Enumeration.h"
#include "EnumerationIterator.h"
#include "LogIterator.h"
#include "ShortMacros.h"
#include "MasterClient.h"
#include "MasterService.h"
#include "RawMetrics.h"
#include "Tub.h"
#include "ProtoBuf.h"
#include "Segment.h"
#include "ServiceManager.h"
#include "Transport.h"
#include "WallTime.h"

namespace RAMCloud {

// class MasterService::KeyComparer -
//      Compares keys of objects stored in the hash table.

/**
 * Constructor.
 *
 * \param log
 *      Log this comparator should get entrys from when comparing.
 */
MasterService::LogKeyComparer::LogKeyComparer(Log& log)
    : log(log)
{
}

/**
 * Compare a given key for equality with an entry stored in the log->
 *
 * \param key
 *      Key to match again the log entry.
 * \param reference
 *      Reference to an entry in the log, whose key we're comparing 'key' with.
 * \return
 *      True if the keys are equal, otherwise false.
 */
bool
MasterService::LogKeyComparer::doesMatch(Key& key,
                                         uint64_t reference)
{
    LogEntryType type;
    Buffer buffer;
    type = log.getEntry(Log::Reference(reference), buffer);
    Key candidateKey(type, buffer);
    return key == candidateKey;
}

// struct MasterService::Replica

/**
 * Constructor.
 * \param backupId
 *      See #backupId member.
 * \param segmentId
 *      See #segmentId member.
 * \param state
 *      See #state member. The default (NOT_STARTED) is usually what you want
 *      here, but other values are allowed for testing.
 */
MasterService::Replica::Replica(uint64_t backupId, uint64_t segmentId,
                                State state)
    : backupId(backupId)
    , segmentId(segmentId)
    , state(state)
{
}

// --- MasterService ---

/**
 * Construct a MasterService.
 *
 * \param context
 *      Overall information about the RAMCloud server or client.
 * \param config
 *      Contains various parameters that configure the operation of
 *      this server.
 */
MasterService::MasterService(Context* context,
                             const ServerConfig& config)
    : context(context)
    , config(config)
    , bytesWritten(0)
    , replicaManager(context, serverId, config.master.numReplicas)
    , allocator(config)
    , segmentManager(context, config, serverId,
                     allocator, replicaManager)
    , log(NULL)
    , keyComparer(NULL)
    , objectMap(NULL)
    , tablets()
    , initCalled(false)
    , anyWrites(false)
    , objectUpdateLock()
    , maxMultiReadResponseSize(Transport::MAX_RPC_LEN)
{
}

MasterService::~MasterService()
{
    replicaManager.haltFailureMonitor();
    std::set<Table*> tables;
    foreach (const ProtoBuf::Tablets::Tablet& tablet, tablets.tablet())
        tables.insert(reinterpret_cast<Table*>(tablet.user_data()));
    foreach (Table* table, tables)
        delete table;

    if (log)
        delete log;
    if (keyComparer)
        delete keyComparer;
    if (objectMap)
        delete objectMap;
}

void
MasterService::dispatch(WireFormat::Opcode opcode, Rpc& rpc)
{
    assert(initCalled);

    std::lock_guard<SpinLock> lock(objectUpdateLock);

    switch (opcode) {
        case WireFormat::DropTabletOwnership::opcode:
            callHandler<WireFormat::DropTabletOwnership, MasterService,
                        &MasterService::dropTabletOwnership>(rpc);
            break;
        case WireFormat::Enumerate::opcode:
            callHandler<WireFormat::Enumerate, MasterService,
                        &MasterService::enumerate>(rpc);
            break;
        case WireFormat::FillWithTestData::opcode:
            callHandler<WireFormat::FillWithTestData, MasterService,
                        &MasterService::fillWithTestData>(rpc);
            break;
        case WireFormat::GetLogMetrics::opcode:
            callHandler<WireFormat::GetLogMetrics, MasterService,
                        &MasterService::getLogMetrics>(rpc);
            break;
        case WireFormat::Increment::opcode:
            callHandler<WireFormat::Increment, MasterService,
                        &MasterService::increment>(rpc);
            break;
        case WireFormat::IsReplicaNeeded::opcode:
            callHandler<WireFormat::IsReplicaNeeded, MasterService,
                        &MasterService::isReplicaNeeded>(rpc);
            break;
        case WireFormat::GetServerStatistics::opcode:
            callHandler<WireFormat::GetServerStatistics, MasterService,
                        &MasterService::getServerStatistics>(rpc);
            break;
        case WireFormat::GetHeadOfLog::opcode:
            callHandler<WireFormat::GetHeadOfLog, MasterService,
                        &MasterService::getHeadOfLog>(rpc);
            break;
        case WireFormat::MigrateTablet::opcode:
            callHandler<WireFormat::MigrateTablet, MasterService,
                        &MasterService::migrateTablet>(rpc);
            break;
        case WireFormat::MultiRead::opcode:
            callHandler<WireFormat::MultiRead, MasterService,
                        &MasterService::multiRead>(rpc);
            break;
        case WireFormat::PrepForMigration::opcode:
            callHandler<WireFormat::PrepForMigration, MasterService,
                        &MasterService::prepForMigration>(rpc);
            break;
        case WireFormat::Read::opcode:
            callHandler<WireFormat::Read, MasterService,
                        &MasterService::read>(rpc);
            break;
        case WireFormat::ReceiveMigrationData::opcode:
            callHandler<WireFormat::ReceiveMigrationData, MasterService,
                        &MasterService::receiveMigrationData>(rpc);
            break;
        case WireFormat::Recover::opcode:
            callHandler<WireFormat::Recover, MasterService,
                        &MasterService::recover>(rpc);
            break;
        case WireFormat::Remove::opcode:
            callHandler<WireFormat::Remove, MasterService,
                        &MasterService::remove>(rpc);
            break;
        case WireFormat::SplitMasterTablet::opcode:
            callHandler<WireFormat::SplitMasterTablet, MasterService,
                        &MasterService::splitMasterTablet>(rpc);
            break;
        case WireFormat::TakeTabletOwnership::opcode:
            callHandler<WireFormat::TakeTabletOwnership, MasterService,
                        &MasterService::takeTabletOwnership>(rpc);
            break;
        case WireFormat::Write::opcode:
            callHandler<WireFormat::Write, MasterService,
                        &MasterService::write>(rpc);
            break;
        default:
            throw UnimplementedRequestError(HERE);
    }
}


/**
 * Perform once-only initialization for the master service after having
 * enlisted the process with the coordinator.
 */
void
MasterService::init(ServerId id)
{
    assert(!initCalled);

    serverId = id;
    LOG(NOTICE, "My server ID is %s", serverId.toString().c_str());
    metrics->serverId = serverId.getId();

    log = new Log(context, config, *this, segmentManager, replicaManager);
    keyComparer = new LogKeyComparer(*log);
    objectMap = new HashTable(config.master.hashTableBytes /
        HashTable::bytesPerCacheLine(), *keyComparer);
    replicaManager.startFailureMonitor();

    if (!config.master.disableLogCleaner)
        log->enableCleaner();

    initCalled = true;
}

/**
 * Top-level server method to handle the ENUMERATE request.
 *
 * \copydetails Service::ping
 */
void
MasterService::enumerate(const WireFormat::Enumerate::Request& reqHdr,
                           WireFormat::Enumerate::Response& respHdr,
                           Rpc& rpc)
{
    bool validTablet = false;
    // In some cases, actualTabletStartHash may differ from
    // reqHdr.tabletFirstHash, e.g. when a tablet is merged in between
    // RPCs made to enumerate that tablet. If that happens, we must
    // filter by reqHdr.tabletFirstHash, NOT the actualTabletStartHash
    // for the tablet we own.
    uint64_t actualTabletStartHash = 0, actualTabletEndHash = 0;
    foreach (auto& tablet, tablets.tablet()) {
        if (tablet.table_id() == reqHdr.tableId &&
            tablet.start_key_hash() <= reqHdr.tabletFirstHash &&
            reqHdr.tabletFirstHash <= tablet.end_key_hash()) {
            validTablet = true;
            actualTabletStartHash = tablet.start_key_hash();
            actualTabletEndHash = tablet.end_key_hash();
            break;
        }
    }
    if (!validTablet) {
        respHdr.common.status = STATUS_UNKNOWN_TABLET;
        return;
    }

    EnumerationIterator iter(
        rpc.requestPayload,
        downCast<uint32_t>(sizeof(reqHdr)), reqHdr.iteratorBytes);

    Buffer payload;
    // A rough upper bound on how much space will be available in the response.
    uint32_t maxPayloadBytes =
            downCast<uint32_t>(Transport::MAX_RPC_LEN - sizeof(respHdr)
                               - reqHdr.iteratorBytes);
    Enumeration enumeration(reqHdr.tableId, reqHdr.tabletFirstHash,
                            actualTabletStartHash, actualTabletEndHash,
                            &respHdr.tabletFirstHash, iter, *log, *objectMap,
                            rpc.replyPayload, maxPayloadBytes);
    enumeration.complete();
    respHdr.payloadBytes = rpc.replyPayload.getTotalLength()
            - downCast<uint32_t>(sizeof(respHdr));

    // Add new iterator to the end of the response.
    uint32_t iteratorBytes = iter.serialize(rpc.replyPayload);
    respHdr.iteratorBytes = iteratorBytes;
}

/**
 * Obtain various metrics from the log and return to the caller. Used to
 * remotely monitor the log's utilization and performance.
 *
 * \copydetails Service::ping
 */
void
MasterService::getLogMetrics(
    const WireFormat::GetLogMetrics::Request& reqHdr,
    WireFormat::GetLogMetrics::Response& respHdr,
    Rpc& rpc)
{
    ProtoBuf::LogMetrics logMetrics;
    log->getMetrics(logMetrics);
    respHdr.logMetricsLength = ProtoBuf::serializeToResponse(&rpc.replyPayload,
                                                             &logMetrics);
}

/**
 * Fill a master server with the given number of objects, each of the
 * same given size. Objects are added to all tables in the master in
 * a round-robin fashion. This method exists simply to quickly fill a
 * master for experiments.
 *
 * See MasterClient::fillWithTestData() for more information.
 *
 * \bug Will return an error if the master only owns part of a table
 * (because the hash of the fabricated keys may land in a region it
 * doesn't own).
 *
 * \copydetails Service::ping
 */
void
MasterService::fillWithTestData(
    const WireFormat::FillWithTestData::Request& reqHdr,
    WireFormat::FillWithTestData::Response& respHdr,
    Rpc& rpc)
{
    LOG(NOTICE, "Filling with %u objects of %u bytes each in %u tablets",
        reqHdr.numObjects, reqHdr.objectSize, tablets.tablet_size());

    Table* tables[tablets.tablet_size()];
    uint32_t numTablets = 0;
    foreach (const ProtoBuf::Tablets::Tablet& tablet, tablets.tablet()) {
        // Only use tables where we store the entire table here.
        // The key calculation is not safe otherwise.
        if ((tablet.start_key_hash() == 0)
                && (tablet.end_key_hash() == ~0LU)) {
            tables[numTablets++] =
                    reinterpret_cast<Table*>(tablet.user_data());
        }
    }
    if (numTablets == 0)
        throw ObjectDoesntExistException(HERE);

    RejectRules rejectRules;
    memset(&rejectRules, 0, sizeof(RejectRules));
    rejectRules.exists = 1;

    for (uint32_t objects = 0; objects < reqHdr.numObjects; objects++) {
        Buffer buffer;

        int t = objects % numTablets;

        // safe? doubtful. simple? you bet.
        uint8_t data[reqHdr.objectSize];
        memset(data, 0xcc, reqHdr.objectSize);
        buffer.append(data, reqHdr.objectSize);

        string keyString = format("%d", objects / numTablets);
        Key key(tables[t]->getId(),
                keyString.c_str(),
                downCast<uint16_t>(keyString.length()));

        uint64_t newVersion;
        Status status = storeObject(key,
                                    &rejectRules,
                                    buffer,
                                    &newVersion,
                                    false);
        if (status != STATUS_OK) {
            respHdr.common.status = status;
            return;
        }
        if ((objects % 50) == 0) {
            replicaManager.proceed();
        }
    }

    log->sync();

    LOG(NOTICE, "Done writing objects.");
}

/**
 * Top-level server method to handle the GET_HEAD_OF_LOG request.
 */
void
MasterService::getHeadOfLog(const WireFormat::GetHeadOfLog::Request& reqHdr,
                            WireFormat::GetHeadOfLog::Response& respHdr,
                            Rpc& rpc)
{
    Log::Position head = log->rollHeadOver();
    respHdr.headSegmentId = head.getSegmentId();
    respHdr.headSegmentOffset = head.getSegmentOffset();
}

/**
 * Top-level server method to handle the GET_SERVER_STATISTICS request.
 */
void
MasterService::getServerStatistics(
    const WireFormat::GetServerStatistics::Request& reqHdr,
    WireFormat::GetServerStatistics::Response& respHdr,
    Rpc& rpc)
{
    ProtoBuf::ServerStatistics serverStats;

    foreach (const ProtoBuf::Tablets::Tablet& i, tablets.tablet()) {
        Table* table = reinterpret_cast<Table*>(i.user_data());
        *serverStats.add_tabletentry() = table->statEntry;
    }

    respHdr.serverStatsLength = serializeToResponse(&rpc.replyPayload,
                                                    &serverStats);
}

/**
 * Top-level server method to handle the MULTIREAD request.
 *
 * \param reqHdr
 *      Header from the incoming RPC request; contains the parameters
 *      for this operation except the tableId, key, keyLength for each
 *      of the objects to be read.
 * \param[out] respHdr
 *      Header for the response that will be returned to the client.
 *      The caller has pre-allocated the right amount of space in the
 *      response buffer for this type of request, and has zeroed out
 *      its contents (so, for example, status is already zero).
 * \param[out] rpc
 *      Complete information about the remote procedure call.
 *      It contains the tableId, key and keyLength for each of the
 *      objects to be read. It can also be used to read additional
 *      information beyond the request header and/or append additional
 *      information to the response buffer.
 */
void
MasterService::multiRead(const WireFormat::MultiRead::Request& reqHdr,
                         WireFormat::MultiRead::Response& respHdr,
                         Rpc& rpc)
{
    uint32_t numRequests = reqHdr.count;
    uint32_t reqOffset = sizeof32(reqHdr);

    respHdr.count = numRequests;
    uint32_t oldResponseLength = rpc.replyPayload.getTotalLength();

    // Each iteration extracts one request from request rpc, finds the
    // corresponding object, and appends the response to the response rpc.
    for (uint32_t i = 0; ; i++) {
        // If the RPC response has exceeded the legal limit, truncate it
        // to the last object that fits below the limit (the client will
        // retry the objects we don't return).
        uint32_t newLength = rpc.replyPayload.getTotalLength();
        if (newLength > maxMultiReadResponseSize) {
            rpc.replyPayload.truncateEnd(newLength - oldResponseLength);
            respHdr.count = i-1;
            break;
        } else {
            oldResponseLength = newLength;
        }
        if (i >= numRequests) {
            // The loop-termination check is done here rather than in the
            // "for" statement above so that we have a chance to do the
            // size check above even for every object inserted, including
            // the last object and those with STATUS_OBJECT_DOESNT_EXIST.
            break;
        }

        const WireFormat::MultiRead::Request::Part *currentReq =
            rpc.requestPayload.getOffset<WireFormat::MultiRead::Request::Part>(
            reqOffset);
        reqOffset += downCast<uint32_t>(
            sizeof(WireFormat::MultiRead::Request::Part));
        const void* stringKey =
            static_cast<const void*>(rpc.requestPayload.getRange(
            reqOffset, currentReq->keyLength));
        reqOffset += downCast<uint32_t>(currentReq->keyLength);
        Key key(currentReq->tableId, stringKey, currentReq->keyLength);

        Status* status = new(&rpc.replyPayload, APPEND) Status(STATUS_OK);
        // We must note the status if the table is not present here. Also,
        // we might have an entry in the hash table that's invalid because
        // its tablet no longer lives here.
        if (getTable(key) == NULL) {
            *status = STATUS_UNKNOWN_TABLET;
            continue;
        }

        LogEntryType type;
        Buffer buffer;

        bool found = lookup(key, type, buffer);
        if (!found || type != LOG_ENTRY_TYPE_OBJ) {
             *status = STATUS_OBJECT_DOESNT_EXIST;
             continue;
        }

        WireFormat::MultiRead::Response::Part* currentResp =
            new(&rpc.replyPayload, APPEND)
                WireFormat::MultiRead::Response::Part();

        Object object(buffer);
        currentResp->version = object.getVersion();
        currentResp->length = object.getDataLength();
        object.appendDataToBuffer(rpc.replyPayload);
    }
}

/**
 * Top-level server method to handle the READ request.
 *
 * \param reqHdr
 *      Header from the incoming RPC request; contains all the
 *      parameters for this operation except the key of the object.
 * \param[out] respHdr
 *      Header for the response that will be returned to the client.
 *      The caller has pre-allocated the right amount of space in the
 *      response buffer for this type of request, and has zeroed out
 *      its contents (so, for example, status is already zero).
 * \param[out] rpc
 *      Complete information about the remote procedure call.
 *      It contains the key for the object. It can also be used to
 *      read additional information beyond the request header and/or
 *      append additional information to the response buffer.
 */
void
MasterService::read(const WireFormat::Read::Request& reqHdr,
                    WireFormat::Read::Response& respHdr,
                    Rpc& rpc)
{
    uint32_t reqOffset = sizeof32(reqHdr);
    const void* stringKey = rpc.requestPayload.getRange(reqOffset,
                                                        reqHdr.keyLength);
    Key key(reqHdr.tableId, stringKey, reqHdr.keyLength);

    // We must return table doesn't exist if the table does not exist. Also, we
    // might have an entry in the hash table that's invalid because its tablet
    // no longer lives here.

    if (getTable(key) == NULL) {
        respHdr.common.status = STATUS_UNKNOWN_TABLET;
        return;
    }

    LogEntryType type;
    Buffer buffer;

    bool found = lookup(key, type, buffer);
    if (!found || type != LOG_ENTRY_TYPE_OBJ) {
        respHdr.common.status = STATUS_OBJECT_DOESNT_EXIST;
        return;
    }

    Object object(buffer);
    respHdr.version = object.getVersion();
    Status status = rejectOperation(reqHdr.rejectRules, object.getVersion());
    if (status != STATUS_OK) {
        respHdr.common.status = status;
        return;
    }

    respHdr.length = object.getDataLength();
    object.appendDataToBuffer(rpc.replyPayload);

    // TODO(ongaro): We'll need a new type of Chunk to block the cleaner
    //               from scribbling over obj->data.
    //
    // TODO(steve): Does the above comment make any sense?
}

/**
 * Top-level server method to handle the DROP_TABLET_OWNERSHIP request.
 *
 * This RPC is issued by the coordinator when a table is dropped and all
 * tablets are being destroyed. This is not currently used in migration,
 * since the source master knows that it no longer owns the tablet when
 * the coordinator has responded to its REASSIGN_TABLET_OWNERSHIP rpc.
 *
 * \copydetails Service::ping
 */
void
MasterService::dropTabletOwnership(
    const WireFormat::DropTabletOwnership::Request& reqHdr,
    WireFormat::DropTabletOwnership::Response& respHdr,
    Rpc& rpc)
{
    int index = 0;
    foreach (ProtoBuf::Tablets::Tablet& i, *tablets.mutable_tablet()) {
        if (reqHdr.tableId == i.table_id() &&
          reqHdr.firstKeyHash == i.start_key_hash() &&
          reqHdr.lastKeyHash == i.end_key_hash()) {
            LOG(NOTICE, "Dropping ownership of tablet (%lu, range [%lu,%lu])",
                reqHdr.tableId, reqHdr.firstKeyHash, reqHdr.lastKeyHash);
            Table* table = reinterpret_cast<Table*>(i.user_data());
            delete table;
            tablets.mutable_tablet()->SwapElements(
                tablets.tablet_size() - 1, index);
            tablets.mutable_tablet()->RemoveLast();
            return;
        }

        index++;
    }

    LOG(WARNING, "Could not drop ownership on unknown tablet (%lu, range "
        "[%lu,%lu])!", reqHdr.tableId, reqHdr.firstKeyHash, reqHdr.lastKeyHash);
    respHdr.common.status = STATUS_UNKNOWN_TABLET;
}

/**
 * Top-level server method to handle the SPLIT_MASTER_TABLET_OWNERSHIP request.
 *
 * This RPC is issued by the coordinator when a tablet should be splitted. The
 * coordinator specifies the to be splitted tablet and at which point the split
 * should occur (splitKeyHash).
 *
 * \copydetails Service::ping
 */
void
MasterService::splitMasterTablet(
    const WireFormat::SplitMasterTablet::Request& reqHdr,
    WireFormat::SplitMasterTablet::Response& respHdr,
    Rpc& rpc)
{
    ProtoBuf::Tablets_Tablet newTablet;

    foreach (ProtoBuf::Tablets::Tablet& i, *tablets.mutable_tablet()) {
        if (reqHdr.tableId == i.table_id() &&
          reqHdr.firstKeyHash == i.start_key_hash() &&
          reqHdr.lastKeyHash == i.end_key_hash()) {

            newTablet = i;

            Table* newTable = new Table(reqHdr.tableId, reqHdr.firstKeyHash,
                                 reqHdr.splitKeyHash - 1);
            i.set_user_data(reinterpret_cast<uint64_t>(newTable));
            i.set_end_key_hash(reqHdr.splitKeyHash - 1);
        }

    }

    newTablet.set_start_key_hash(reqHdr.splitKeyHash);
    Table* newTable = new Table(reqHdr.tableId, reqHdr.splitKeyHash,
                                 reqHdr.lastKeyHash);
    newTablet.set_user_data(reinterpret_cast<uint64_t>(newTable));

    *tablets.add_tablet() = newTablet;

    LOG(NOTICE, "In table '%lu' I split the tablet that started at key %lu and "
                "ended at key %lu", reqHdr.tableId, reqHdr.firstKeyHash,
                reqHdr.lastKeyHash);
}

/**
 * Top-level server method to handle the TAKE_TABLET_OWNERSHIP request.
 *
 * This RPC is issued by the coordinator when assigning ownership of a
 * tablet. This can occur due to both tablet creation and to complete
 * migration. As far as the coordinator is concerned, the master
 * receiving this rpc owns the tablet specified and all requests for it
 * will be directed here from now on.
 *
 * \copydetails Service::ping
 */
void
MasterService::takeTabletOwnership(
    const WireFormat::TakeTabletOwnership::Request& reqHdr,
    WireFormat::TakeTabletOwnership::Response& respHdr,
    Rpc& rpc)
{
    // Before any tablets can be assigned to this master it must have at
    // least one segment on backups, otherwise it is impossible to
    // distinguish between the loss of its entire log and the case where no
    // data was ever written to it. The log's constructor does not create a
    // head segment because doing so can lead to deadlock: the first master
    // blocks, waiting to hear about enough backup servers, meanwhile the
    // coordinator is trying to issue an RPC to the master, but it isn't
    // even servicing transports yet!
    log->sync();

    ProtoBuf::Tablets::Tablet* tablet = NULL;
    foreach (ProtoBuf::Tablets::Tablet& i, *tablets.mutable_tablet()) {
        if (reqHdr.tableId == i.table_id() &&
          reqHdr.firstKeyHash == i.start_key_hash() &&
          reqHdr.lastKeyHash == i.end_key_hash()) {
            tablet = &i;
            break;
       }
    }

    if (tablet == NULL) {
        // Sanity check that this tablet doesn't overlap with an existing one.
        if (getTableForHash(reqHdr.tableId, reqHdr.firstKeyHash) != NULL ||
          getTableForHash(reqHdr.tableId, reqHdr.lastKeyHash) != NULL) {
            LOG(WARNING, "Tablet being assigned (%lu, range [%lu,%lu]) "
                "partially overlaps an existing tablet!", reqHdr.tableId,
                reqHdr.firstKeyHash, reqHdr.lastKeyHash);
            // TODO(anybody): Do we want a more meaningful error code?
            respHdr.common.status = STATUS_INTERNAL_ERROR;
            return;
        }

        LOG(NOTICE, "Taking ownership of new tablet (%lu, range "
            "[%lu,%lu])", reqHdr.tableId, reqHdr.firstKeyHash,
            reqHdr.lastKeyHash);


        ProtoBuf::Tablets_Tablet& newTablet(*tablets.add_tablet());
        newTablet.set_table_id(reqHdr.tableId);
        newTablet.set_start_key_hash(reqHdr.firstKeyHash);
        newTablet.set_end_key_hash(reqHdr.lastKeyHash);
        newTablet.set_state(ProtoBuf::Tablets_Tablet_State_NORMAL);

        Table* table = new Table(reqHdr.tableId, reqHdr.firstKeyHash,
                                 reqHdr.lastKeyHash);
        newTablet.set_user_data(reinterpret_cast<uint64_t>(table));
    } else {
        LOG(NOTICE, "Taking ownership of existing tablet (%lu, range "
            "[%lu,%lu]) in state %d", reqHdr.tableId, reqHdr.firstKeyHash,
            reqHdr.lastKeyHash, tablet->state());

        if (tablet->state() != ProtoBuf::Tablets_Tablet_State_RECOVERING) {
            LOG(WARNING, "Taking ownership when existing tablet is in "
                "unexpected state (%d)!", tablet->state());
        }

        tablet->set_state(ProtoBuf::Tablets_Tablet_State_NORMAL);

        // If we took ownership after migration, then recoverSegment() may have
        // added tombstones to the hash table. Clean them up.
        removeTombstones();
    }
}

/**
 * Top-level server method to handle the PREP_FOR_MIGRATION request.
 *
 * This is used during tablet migration to request that a destination
 * master take on a tablet from the current owner. The receiver may
 * accept or refuse.
 *
 * \copydetails Service::ping
 */
void
MasterService::prepForMigration(
    const WireFormat::PrepForMigration::Request& reqHdr,
    WireFormat::PrepForMigration::Response& respHdr,
    Rpc& rpc)
{
    // Decide if we want to decline this request.

    // Ensure that there's no tablet overlap, just in case.
    bool overlap =
        (getTableForHash(reqHdr.tableId, reqHdr.firstKeyHash) != NULL ||
         getTableForHash(reqHdr.tableId, reqHdr.lastKeyHash) != NULL);
    if (overlap) {
        LOG(WARNING, "already have tablet in range [%lu, %lu] for tableId %lu",
            reqHdr.firstKeyHash, reqHdr.lastKeyHash, reqHdr.tableId);
        respHdr.common.status = STATUS_OBJECT_EXISTS;
        return;
    }

    // Add the tablet to our map and mark it as RECOVERING so that no requests
    // are served on it.
    ProtoBuf::Tablets_Tablet& tablet(*tablets.add_tablet());
    tablet.set_table_id(reqHdr.tableId);
    tablet.set_start_key_hash(reqHdr.firstKeyHash);
    tablet.set_end_key_hash(reqHdr.lastKeyHash);
    tablet.set_state(ProtoBuf::Tablets_Tablet_State_RECOVERING);

    Table* table = new Table(reqHdr.tableId, reqHdr.firstKeyHash,
                             reqHdr.lastKeyHash);
    tablet.set_user_data(reinterpret_cast<uint64_t>(table));

    // TODO(rumble) would be nice to have a method to get a SL from an Rpc
    // object.
    LOG(NOTICE, "Ready to receive tablet from \"??\". Table %lu, "
        "range [%lu,%lu]", reqHdr.tableId, reqHdr.firstKeyHash,
        reqHdr.lastKeyHash);
}

/**
 * Top-level server method to handle the MIGRATE_TABLET request.
 *
 * This is used to manually initiate the migration of a tablet (or piece of a
 * tablet) that this master owns to another master.
 *
 * \copydetails Service::ping
 */
void
MasterService::migrateTablet(const WireFormat::MigrateTablet::Request& reqHdr,
                             WireFormat::MigrateTablet::Response& respHdr,
                             Rpc& rpc)
{
    uint64_t tableId = reqHdr.tableId;
    uint64_t firstKeyHash = reqHdr.firstKeyHash;
    uint64_t lastKeyHash = reqHdr.lastKeyHash;
    ServerId newOwnerMasterId(reqHdr.newOwnerMasterId);

    // Find the tablet we're trying to move. We only support migration
    // when the tablet to be migrated consists of a range within a single,
    // contiguous tablet of ours.
    const ProtoBuf::Tablets::Tablet* tablet = NULL;
    int tabletIndex = 0;
    foreach (const ProtoBuf::Tablets::Tablet& i, tablets.tablet()) {
        if (tableId == i.table_id() &&
          firstKeyHash >= i.start_key_hash() &&
          lastKeyHash <= i.end_key_hash()) {
            tablet = &i;
            break;
        }
        tabletIndex++;
    }

    if (tablet == NULL) {
        LOG(WARNING, "Migration request for range this master does not "
            "own. TableId %lu, range [%lu,%lu]",
            tableId, firstKeyHash, lastKeyHash);
        respHdr.common.status = STATUS_UNKNOWN_TABLET;
        return;
    }

    if (newOwnerMasterId == serverId) {
        LOG(WARNING, "Migrating to myself doesn't make much sense");
        respHdr.common.status = STATUS_REQUEST_FORMAT_ERROR;
        return;
    }

    Table* table = reinterpret_cast<Table*>(tablet->user_data());

    // TODO(rumble/slaughter) what if we end up splitting?!?

    // TODO(rumble/slaughter) add method to query for # objs, # bytes in a
    // range in order for this to really work, we'll need to split on a bucket
    // boundary. Otherwise we can't tell where bytes are in the chosen range.
    MasterClient::prepForMigration(context, newOwnerMasterId, tableId,
                                   firstKeyHash, lastKeyHash, 0, 0);
    Log::Position newOwnerLogHead = MasterClient::getHeadOfLog(context,
                                                              newOwnerMasterId);

    LOG(NOTICE, "Migrating tablet (id %lu, first %lu, last %lu) to "
        "ServerId %s (\"%s\")", tableId, firstKeyHash, lastKeyHash,
        newOwnerMasterId.toString().c_str(),
        context->serverList->getLocator(newOwnerMasterId));

    // We'll send over objects in Segment containers for better network
    // efficiency and convenience.
    Tub<Segment> transferSeg;

    // TODO(rumble/slaughter): These should probably be metrics.
    uint64_t totalObjects = 0;
    uint64_t totalTombstones = 0;
    uint64_t totalBytes = 0;

    // Hold on to the iterator since it locks the head Segment, avoiding any
    // additional appends once we've finished iterating.
    LogIterator it(*log);
    for (; !it.isDone(); it.next()) {
        LogEntryType type = it.getType();
        if (type != LOG_ENTRY_TYPE_OBJ && type != LOG_ENTRY_TYPE_OBJTOMB) {
            // We aren't interested in any other types.
            continue;
        }

        Buffer buffer;
        it.appendToBuffer(buffer);
        Key key(type, buffer);

        // Skip if not applicable.
        if (key.getTableId() != tableId)
            continue;

        if (key.getHash() < firstKeyHash || key.getHash() > lastKeyHash)
            continue;

        if (type == LOG_ENTRY_TYPE_OBJ) {
            // Only send objects when they're currently in the hash table.
            // Otherwise they're dead.
            LogEntryType currentType;
            Buffer currentBuffer;
            if (lookup(key, currentType, currentBuffer) == false)
                continue;

            // NB: The cleaner is currently locked out due to the global
            //     objectUpdateLock. In the future this may not be the
            //     case and objects may be moved forward during iteration.
            if (buffer.getStart<uint8_t>() != currentBuffer.getStart<uint8_t>())
                continue;

            totalObjects++;
        } else {
            // We must always send tombstones, since an object we may have sent
            // could have been deleted more recently. We could be smarter and
            // more selective here, but that'd require keeping extra state to
            // know what we've already sent.
            //
            // TODO(rumble/slaughter) Actually, we can do better. The stupid way
            //      is to track each object or tombstone we've sent. The smarter
            //      way is to just record the Log::Position when we started
            //      iterating and only send newer tombstones.

            totalTombstones++;
        }

        totalBytes += buffer.getTotalLength();

        if (!transferSeg)
            transferSeg.construct();

        // If we can't fit it, send the current buffer and retry.
        if (!transferSeg->append(type, buffer)) {
            transferSeg->close();
            LOG(DEBUG, "Sending migration segment");
            MasterClient::receiveMigrationData(context, newOwnerMasterId,
                tableId, firstKeyHash, transferSeg.get());

            transferSeg.destroy();
            transferSeg.construct();

            // If it doesn't fit this time, we're in trouble.
            if (!transferSeg->append(type, buffer)) {
                LOG(ERROR, "Tablet migration failed: could not fit object "
                    "into empty segment (obj bytes %u)",
                    buffer.getTotalLength());
                respHdr.common.status = STATUS_INTERNAL_ERROR;
                return;
            }
        }
    }

    if (transferSeg) {
        transferSeg->close();
        LOG(DEBUG, "Sending last migration segment");
        MasterClient::receiveMigrationData(context, newOwnerMasterId,
            tableId, firstKeyHash, transferSeg.get());
        transferSeg.destroy();
    }

    // Now that all data has been transferred, we can reassign ownership of
    // the tablet. If this succeeds, we are free to drop the tablet. The
    // data is all on the other machine and the coordinator knows to use it
    // for any recoveries.
    CoordinatorClient::reassignTabletOwnership(context,
        tableId, firstKeyHash, lastKeyHash, newOwnerMasterId,
        newOwnerLogHead.getSegmentId(), newOwnerLogHead.getSegmentOffset());

    LOG(NOTICE, "Tablet migration succeeded. Sent %lu objects and %lu "
        "tombstones. %lu bytes in total.", totalObjects, totalTombstones,
        totalBytes);

    tablets.mutable_tablet()->SwapElements(tablets.tablet_size() - 1,
                                           tabletIndex);
    tablets.mutable_tablet()->RemoveLast();
    free(table);
}

/**
 * Top-level server method to handle the RECEIVE_MIGRATION_DATA request.
 *
 * This RPC delivers tablet data to be added to a master during migration.
 * It must have been preceeded by an appropriate PREP_FOR_MIGRATION rpc.
 *
 * \copydetails Service::ping
 */
void
MasterService::receiveMigrationData(
    const WireFormat::ReceiveMigrationData::Request& reqHdr,
    WireFormat::ReceiveMigrationData::Response& respHdr,
    Rpc& rpc)
{
    uint64_t tableId = reqHdr.tableId;
    uint64_t firstKeyHash = reqHdr.firstKeyHash;
    uint32_t segmentBytes = reqHdr.segmentBytes;

    // TODO(rumble/slaughter) need to make sure we already have a table
    // created that was previously prepped for migration.
    const ProtoBuf::Tablets::Tablet* tablet = NULL;
    foreach (const ProtoBuf::Tablets::Tablet& i, tablets.tablet()) {
        if (tableId == i.table_id() && firstKeyHash == i.start_key_hash()) {
            tablet = &i;
            break;
        }
    }

    if (tablet == NULL) {
        LOG(WARNING, "migration data received for unknown tablet %lu, "
            "firstKeyHash %lu", tableId, firstKeyHash);
        respHdr.common.status = STATUS_UNKNOWN_TABLET;
        return;
    }

    if (tablet->state() != ProtoBuf::Tablets_Tablet_State_RECOVERING) {
        LOG(WARNING, "migration data received for tablet not in the "
            "RECOVERING state (state = %s)!",
            ProtoBuf::Tablets_Tablet_State_Name(tablet->state()).c_str());
        // TODO(rumble/slaughter): better error code here?
        respHdr.common.status = STATUS_INTERNAL_ERROR;
        return;
    }

    LOG(NOTICE, "RECEIVED MIGRATION DATA (tbl %lu, fk %lu, bytes %u)!\n",
        tableId, firstKeyHash, segmentBytes);

    Segment::Certificate certificate = reqHdr.certificate;
    rpc.requestPayload.truncateFront(sizeof(reqHdr));
    if (rpc.requestPayload.getTotalLength() != segmentBytes) {
        LOG(ERROR, "RPC size (%u) does not match advertised length (%u)",
            rpc.requestPayload.getTotalLength(),
            segmentBytes);
        respHdr.common.status = STATUS_REQUEST_FORMAT_ERROR;
        return;
    }
    const void* segmentMemory = rpc.requestPayload.getStart<const void*>();
    SegmentIterator it(segmentMemory, segmentBytes, certificate);
    it.checkMetadataIntegrity();
    recoverSegment(it);

    // TODO(rumble/slaughter) what about tablet version numbers?
    //          - need to be made per-server now, no? then take max of two?
    //            but this needs to happen at the end (after head on orig.
    //            master is locked)
    //    - what about autoincremented keys?
    //    - what if we didn't send a whole tablet, but rather split one?!
    //      how does this affect autoincr. keys and the version number(s),
    //      if at all?
}

/**
 * Callback used to purge the tombstones from the hash table. Invoked by
 * HashTable::forEach.
 */
void
recoveryCleanup(uint64_t maybeTomb, void *cookie)
{
    MasterService *server = reinterpret_cast<MasterService*>(cookie);
    LogEntryType type;
    Buffer buffer;

    type = server->log->getEntry(Log::Reference(maybeTomb), buffer);
    if (type == LOG_ENTRY_TYPE_OBJTOMB) {
        Key key(type, buffer);

        bool r = server->objectMap->remove(key);
        assert(r);

        // Tombstones are not explicitly freed in the log-> The cleaner will
        // figure out that they're dead.
    }
}

/**
 * A Dispatch::Poller which lazily removes tombstones from the main HashTable.
 */
class RemoveTombstonePoller : public Dispatch::Poller {
  public:
    /**
     * Clean tombstones from #objectMap lazily and in the background.
     *
     * Instances of this class must be allocated with new since they
     * delete themselves when the #objectMap scan is completed which
     * automatically deregisters it from Dispatch.
     *
     * \param masterService
     *      The instance of MasterService which owns the #objectMap->
     * \param objectMap
     *      The HashTable which will be purged of tombstones.
     */
    RemoveTombstonePoller(MasterService& masterService, HashTable& objectMap)
        : Dispatch::Poller(*masterService.context->dispatch)
        , currentBucket(0)
        , masterService(masterService)
        , objectMap(objectMap)
    {
        LOG(NOTICE, "Starting cleanup of tombstones in background");
    }

    /**
     * Remove tombstones from a single bucket and yield to other work
     * in the system.
     */
    virtual void
    poll()
    {
        // This method runs in the dispatch thread, so it isn't safe to
        // manipulate any of the objectMap state if any RPCs are currently
        // executing.
        if (!masterService.context->serviceManager->idle())
            return;
        objectMap.forEachInBucket(
            recoveryCleanup, &masterService, currentBucket);
        ++currentBucket;
        if (currentBucket == objectMap.getNumBuckets()) {
            LOG(NOTICE, "Cleanup of tombstones complete");
            delete this;
        }
    }

  private:
    /// Which bucket of #objectMap should be cleaned out next.
    uint64_t currentBucket;

    /// The MasterService used by the #recoveryCleanup callback.
    MasterService& masterService;

    /// The hash table to be purged of tombstones.
    HashTable& objectMap;

    DISALLOW_COPY_AND_ASSIGN(RemoveTombstonePoller);
};

/**
 * Remove leftover tombstones in the hash table added during recovery.
 * This method exists independently for testing purposes.
 */
void
MasterService::removeTombstones()
{
    CycleCounter<RawMetric> _(&metrics->master.removeTombstoneTicks);
#if TESTING
    // Asynchronous tombstone removal raises hell in unit tests.
    objectMap->forEach(recoveryCleanup, this);
#else
    Dispatch::Lock lock(context->dispatch);
    new RemoveTombstonePoller(*this, *objectMap);
#endif
}

namespace MasterServiceInternal {
/**
 * Each object of this class is responsible for fetching recovery data
 * for a single segment from a single backup.
 */
class RecoveryTask {
  PUBLIC:
    RecoveryTask(Context* context,
                 uint64_t recoveryId,
                 ServerId masterId,
                 uint64_t partitionId,
                 MasterService::Replica& replica)
        : context(context)
        , recoveryId(recoveryId)
        , masterId(masterId)
        , partitionId(partitionId)
        , replica(replica)
        , response()
        , startTime(Cycles::rdtsc())
        , rpc()
    {
        rpc.construct(context, replica.backupId,
                      recoveryId, masterId, replica.segmentId,
                      partitionId, &response);
    }
    ~RecoveryTask()
    {
        if (rpc && !rpc->isReady()) {
            LOG(WARNING, "Task destroyed while RPC active: segment %lu, "
                    "server %s", replica.segmentId,
                    context->serverList->toString(replica.backupId).c_str());
        }
    }
    void resend() {
        LOG(DEBUG, "Resend %lu", replica.segmentId);
        response.reset();
        rpc.construct(context, replica.backupId,
                      recoveryId, masterId, replica.segmentId,
                      partitionId, &response);
    }
    Context* context;
    uint64_t recoveryId;
    ServerId masterId;
    uint64_t partitionId;
    MasterService::Replica& replica;
    Buffer response;
    const uint64_t startTime;
    Tub<GetRecoveryDataRpc> rpc;
    DISALLOW_COPY_AND_ASSIGN(RecoveryTask);
};
} // namespace MasterServiceInternal
using namespace MasterServiceInternal; // NOLINT


/**
 * Increments the access statistics for each read and write operation
 * on the repsective tablet.
 * \param *table
 *      Pointer to the table object that is assosiated with each tablet.
 */
void
MasterService::incrementReadAndWriteStatistics(Table* table)
{
    table->statEntry.set_number_read_and_writes(
                                table->statEntry.number_read_and_writes() + 1);
}

/**
 * Look through \a backups and ensure that for each segment id that appears
 * in the list that at least one copy of that segment was replayed.
 *
 * \param masterId
 *      The id of the crashed master this recovery master is recovering for.
 *      Only used for logging detailed log information on failure.
 * \param partitionId
 *      The id of the partition of the crashed master this recovery master is
 *      recovering. Only used for logging detailed log information on failure.
 * \param replicas
 *      The list of replicas and their statuses to be checked to ensure
 *      recovery of this partition was successful.
 * \throw SegmentRecoveryFailedException
 *      If some segment was not recovered and the recovery master is not
 *      a valid replacement for the crashed master.
 */
void
MasterService::detectSegmentRecoveryFailure(
            const ServerId masterId,
            const uint64_t partitionId,
            const vector<MasterService::Replica>& replicas)
{
    std::unordered_set<uint64_t> failures;
    foreach (const auto& replica, replicas) {
        switch (replica.state) {
        case MasterService::Replica::State::OK:
            failures.erase(replica.segmentId);
            break;
        case MasterService::Replica::State::FAILED:
            failures.insert(replica.segmentId);
            break;
        case MasterService::Replica::State::WAITING:
        case MasterService::Replica::State::NOT_STARTED:
        default:
            assert(false);
            break;
        }
    }
    if (!failures.empty()) {
        LOG(ERROR, "Recovery master failed to recover master %lu "
            "partition %lu", *masterId, partitionId);
        foreach (auto segmentId, failures)
            LOG(ERROR, "Unable to recover segment %lu", segmentId);
        throw SegmentRecoveryFailedException(HERE);
    }
}

/**
 * Helper for public recover() method.
 * Collect all the filtered log segments from backups for a set of tablets
 * formerly belonging to a crashed master which is being recovered and pass
 * them to the recovery master to have them replayed.
 *
 * \param recoveryId
 *      Id of the recovery this recovery master was performing.
 * \param masterId
 *      The id of the crashed master for which recoveryMaster will be taking
 *      over ownership of tablets.
 * \param partitionId
 *      The partition id of tablets of the crashed master that this master
 *      is recovering.
 * \param replicas
 *      A list specifying for each segmentId a backup who can provide a
 *      filtered recovery data segment. A particular segment may be listed more
 *      than once if it has multiple viable backups.
 * \throw SegmentRecoveryFailedException
 *      If some segment was not recovered and the recovery master is not
 *      a valid replacement for the crashed master.
 */
void
MasterService::recover(uint64_t recoveryId,
                       ServerId masterId,
                       uint64_t partitionId,
                       vector<Replica>& replicas)
{
    /* Overview of the internals of this method and its structures.
     *
     * The main data structure is "replicas".  It works like a
     * scoreboard, tracking which segments have requests to backup
     * servers in-flight for data, which have been replayed, and
     * which have failed and must be replayed by another entry in
     * the table.
     *
     * replicasEnd is an iterator to the end of the segment replica list
     * which aids in tracking when the function is out of work.
     *
     * notStarted tracks the furtherest entry into the list which
     * has not been requested from a backup yet (State::NOT_STARTED).
     *
     * Here is a sample of what the structure might look like
     * during execution:
     *
     * backupId     segmentId  state
     * --------     ---------  -----
     *   8            99       OK
     *   3            88       FAILED
     *   1            77       OK
     *   2            77       OK
     *   6            88       WAITING
     *   2            66       NOT_STARTED  <- notStarted
     *   3            55       WAITING
     *   1            66       NOT_STARTED
     *   7            66       NOT_STARTED
     *   3            99       OK
     *
     * The basic idea is, the code kicks off up to some fixed
     * number worth of RPCs marking them WAITING starting from the
     * top of the list working down.  When a response comes it
     * marks the entry as FAILED if there was an error fetching or
     * replaying it. If it succeeded in replaying, though then ALL
     * entries for that segment_id are marked OK. (This is done
     * by marking the entry itself and then iterating starting
     * at "notStarted" and checking each row for a match).
     *
     * One other structure "runningSet" tracks which segment_ids
     * have RPCs in-flight.  When starting new RPCs rows that
     * have a segment_id that is in the set are skipped over.
     * However, since the row is still NOT_STARTED, notStarted
     * must point to it or to an earlier entry, so the entry
     * will be revisited in the case the other in-flight request
     * fails.  If the other request succeeds then the previously
     * skipped entry is marked OK and notStarted is advanced (if
     * possible).
     */
    uint64_t usefulTime = 0;
    uint64_t start = Cycles::rdtsc();
    LOG(NOTICE, "Recovering master %s, partition %lu, %lu replicas available",
        masterId.toString().c_str(), partitionId, replicas.size());

    std::unordered_set<uint64_t> runningSet;
    Tub<RecoveryTask> tasks[4];
    uint32_t activeRequests = 0;

    auto notStarted = replicas.begin();
    auto replicasEnd = replicas.end();

    // Start RPCs
    auto replicaIt = notStarted;
    foreach (auto& task, tasks) {
        while (!task) {
            if (replicaIt == replicasEnd)
                goto doneStartingInitialTasks;
            auto& replica = *replicaIt;
            LOG(DEBUG, "Starting getRecoveryData from %s for segment %lu "
                "on channel %ld (initial round of RPCs)",
                context->serverList->toString(replica.backupId).c_str(),
                replica.segmentId,
                &task - &tasks[0]);
            task.construct(context, recoveryId, masterId, partitionId,
                           replica);
            replica.state = Replica::State::WAITING;
            runningSet.insert(replica.segmentId);
            ++metrics->master.segmentReadCount;
            ++activeRequests;
            ++replicaIt;
            while (replicaIt != replicasEnd &&
                   contains(runningSet, replicaIt->segmentId)) {
                ++replicaIt;
            }
        }
    }
  doneStartingInitialTasks:

    // As RPCs complete, process them and start more
    Tub<CycleCounter<RawMetric>> readStallTicks;

    bool gotFirstGRD = false;

    std::unordered_multimap<uint64_t, Replica*> segmentIdToBackups;
    foreach (Replica& replica, replicas)
        segmentIdToBackups.insert({replica.segmentId, &replica});

    while (activeRequests) {
        if (!readStallTicks)
            readStallTicks.construct(&metrics->master.segmentReadStallTicks);
        replicaManager.proceed();
        foreach (auto& task, tasks) {
            if (!task)
                continue;
            if (!task->rpc->isReady())
                continue;
            readStallTicks.destroy();
            LOG(DEBUG, "Waiting on recovery data for segment %lu from %s",
                task->replica.segmentId,
                context->serverList->toString(task->replica.backupId).c_str());
            try {
                Segment::Certificate certificate = task->rpc->wait();
                uint64_t grdTime = Cycles::rdtsc() - task->startTime;
                metrics->master.segmentReadTicks += grdTime;

                if (!gotFirstGRD) {
                    metrics->master.replicationBytes =
                        0 - metrics->transport.transmit.byteCount;
                    gotFirstGRD = true;
                }
                LOG(DEBUG, "Got getRecoveryData response from %s, took %.1f us "
                    "on channel %ld",
                    context->serverList->toString(
                        task->replica.backupId).c_str(),
                    Cycles::toSeconds(grdTime)*1e06,
                    &task - &tasks[0]);

                uint32_t responseLen = task->response.getTotalLength();
                metrics->master.segmentReadByteCount += responseLen;
                LOG(DEBUG, "Recovering segment %lu with size %u",
                    task->replica.segmentId, responseLen);
                uint64_t startUseful = Cycles::rdtsc();
                SegmentIterator it(task->response.getRange(0, responseLen),
                                   responseLen, certificate);
                it.checkMetadataIntegrity();
                recoverSegment(it);
                LOG(DEBUG, "Segment %lu replay complete",
                    task->replica.segmentId);
                usefulTime += Cycles::rdtsc() - startUseful;

                runningSet.erase(task->replica.segmentId);
                // Mark this and any other entries for this segment as OK.
                LOG(DEBUG, "Checking %s off the list for %lu",
                    context->serverList->toString(
                        task->replica.backupId).c_str(),
                    task->replica.segmentId);
                task->replica.state = Replica::State::OK;
                foreach (auto it, segmentIdToBackups.equal_range(
                                        task->replica.segmentId)) {
                    Replica& otherReplica = *it.second;
                    LOG(DEBUG, "Checking %s off the list for %lu",
                        context->serverList->toString(
                            otherReplica.backupId).c_str(),
                        otherReplica.segmentId);
                    otherReplica.state = Replica::State::OK;
                }
            } catch (const SegmentIteratorException& e) {
                LOG(WARNING, "Recovery segment for segment %lu corrupted; "
                    "trying next backup: %s", task->replica.segmentId,
                    e.what());
                task->replica.state = Replica::State::FAILED;
                runningSet.erase(task->replica.segmentId);
            } catch (const ServerNotUpException& e) {
                LOG(WARNING, "No record of backup %s, trying next backup",
                    task->replica.backupId.toString().c_str());
                task->replica.state = Replica::State::FAILED;
                runningSet.erase(task->replica.segmentId);
            } catch (const ClientException& e) {
                LOG(WARNING, "getRecoveryData failed on %s, "
                    "trying next backup; failure was: %s",
                    context->serverList->toString(
                        task->replica.backupId).c_str(),
                    e.str().c_str());
                task->replica.state = Replica::State::FAILED;
                runningSet.erase(task->replica.segmentId);
            }

            task.destroy();

            // move notStarted up as far as possible
            while (notStarted != replicasEnd &&
                   notStarted->state != Replica::State::NOT_STARTED) {
                ++notStarted;
            }

            // Find the next NOT_STARTED entry that isn't in-flight
            // from another entry.
            auto replicaIt = notStarted;
            while (!task && replicaIt != replicasEnd) {
                while (replicaIt->state != Replica::State::NOT_STARTED ||
                       contains(runningSet, replicaIt->segmentId)) {
                    ++replicaIt;
                    if (replicaIt == replicasEnd)
                        goto outOfHosts;
                }
                Replica& replica = *replicaIt;
                LOG(DEBUG, "Starting getRecoveryData from %s for segment %lu "
                    "on channel %ld (after RPC completion)",
                    context->serverList->toString(replica.backupId).c_str(),
                    replica.segmentId,
                    &task - &tasks[0]);
                task.construct(context, recoveryId,
                               masterId, partitionId, replica);
                replica.state = Replica::State::WAITING;
                runningSet.insert(replica.segmentId);
                ++metrics->master.segmentReadCount;
            }
          outOfHosts:
            if (!task)
                --activeRequests;
        }
    }
    readStallTicks.destroy();

    detectSegmentRecoveryFailure(masterId, partitionId, replicas);

    {
        CycleCounter<RawMetric> logSyncTicks(&metrics->master.logSyncTicks);
        LOG(NOTICE, "Syncing the log");
        metrics->master.logSyncBytes =
            0 - metrics->transport.transmit.byteCount;
        log->sync();
        metrics->master.logSyncBytes += metrics->transport.transmit.byteCount;
        LOG(NOTICE, "Syncing the log done");
    }

    metrics->master.replicationBytes += metrics->transport.transmit.byteCount;

    double totalSecs = Cycles::toSeconds(Cycles::rdtsc() - start);
    double usefulSecs = Cycles::toSeconds(usefulTime);
    LOG(NOTICE, "Recovery complete, took %.1f ms, useful replaying "
        "time %.1f ms (%.1f%% effective)",
        totalSecs * 1e03,
        usefulSecs * 1e03,
        100 * usefulSecs / totalSecs);
}

/**
 * Removes an object from the hashtable and frees it from the log if
 * it belongs to a tablet that isn't listed in the master's tablets.
 * Used by purgeObjectsFromUnknownTablets().
 *
 * \param reference
 *      Reference into the log for an object as returned from the master's
 *      objectMap->lookup() or on callback from objectMap->forEach(). This
 *      object is removed from the objectMap and freed from the log if it
 *      doesn't belong to any tablet the master lists among its tablets.
 * \param cookie
 *      Pointer to the MasterService where this object is currently
 *      stored.
 */
void
removeObjectIfFromUnknownTablet(uint64_t reference, void *cookie)
{
    MasterService* master = reinterpret_cast<MasterService*>(cookie);
    LogEntryType type;
    Buffer buffer;

    type = master->log->getEntry(Log::Reference(reference), buffer);
    if (type != LOG_ENTRY_TYPE_OBJ)
        return;

    Key key(type, buffer);
    if (!master->getTable(key)) {
        bool r = master->objectMap->remove(key);
        assert(r);
        master->log->free(Log::Reference(reference));
    }
}

/**
 * Scan the hashtable and remove all objects that do not belong to a
 * tablet currently owned by this master. Used to clean up any objects
 * created as part of an aborted recovery.
 */
void
MasterService::purgeObjectsFromUnknownTablets()
{
    objectMap->forEach(removeObjectIfFromUnknownTablet, this);
}

/**
 * Top-level server method to handle the RECOVER request.
 * \copydetails Service::ping
 */
void
MasterService::recover(const WireFormat::Recover::Request& reqHdr,
                       WireFormat::Recover::Response& respHdr,
                       Rpc& rpc)
{
    CycleCounter<RawMetric> recoveryTicks(&metrics->master.recoveryTicks);
    metrics->master.recoveryCount++;
    metrics->master.replicas = replicaManager.numReplicas;

    uint64_t recoveryId = reqHdr.recoveryId;
    ServerId crashedServerId(reqHdr.crashedServerId);
    uint64_t partitionId = reqHdr.partitionId;
    if (partitionId == ~0u)
        DIE("Recovery master %s got super secret partition id; killing self.",
            serverId.toString().c_str());
    ProtoBuf::Tablets recoveryTablets;
    ProtoBuf::parseFromResponse(&rpc.requestPayload, sizeof(reqHdr),
                                reqHdr.tabletsLength, &recoveryTablets);

    uint32_t offset = sizeof32(reqHdr) + reqHdr.tabletsLength;
    vector<Replica> replicas;
    replicas.reserve(reqHdr.numReplicas);
    for (uint32_t i = 0; i < reqHdr.numReplicas; ++i) {
        const WireFormat::Recover::Replica* replicaLocation =
            rpc.requestPayload.getOffset<WireFormat::Recover::Replica>(offset);
        offset += sizeof32(WireFormat::Recover::Replica);
        Replica replica(replicaLocation->backupId,
                        replicaLocation->segmentId);
        replicas.push_back(replica);
    }
    LOG(DEBUG, "Starting recovery %lu for crashed master %s; "
        "recovering partition %lu (see user_data) of the following "
        "partitions:\n%s",
        recoveryId, crashedServerId.toString().c_str(), partitionId,
        recoveryTablets.DebugString().c_str());
    rpc.sendReply();

    // reqHdr, respHdr, and rpc are off-limits now

    // Install tablets we are recovering and mark them as such (we don't
    // own them yet).
    vector<ProtoBuf::Tablets_Tablet*> newTablets;
    foreach (const ProtoBuf::Tablets::Tablet& tablet,
             recoveryTablets.tablet()) {
        ProtoBuf::Tablets_Tablet& newTablet(*tablets.add_tablet());
        newTablet = tablet;
        Table* table = new Table(newTablet.table_id(),
                                 newTablet.start_key_hash(),
                                 newTablet.end_key_hash());
        newTablet.set_user_data(reinterpret_cast<uint64_t>(table));
        newTablet.set_state(ProtoBuf::Tablets::Tablet::RECOVERING);
        newTablets.push_back(&newTablet);
    }

    // Record the log position before recovery started.
    Log::Position headOfLog = log->rollHeadOver();

    // Recover Segments, firing MasterService::recoverSegment for each one.
    bool successful = false;
    try {
        recover(recoveryId, crashedServerId, partitionId, replicas);
        successful = true;
    } catch (const SegmentRecoveryFailedException& e) {
        // Recovery wasn't successful.
    }

    // Free recovery tombstones left in the hash table.
    removeTombstones();

    // Once the coordinator and the recovery master agree that the
    // master has taken over for the tablets it can update its tables
    // and begin serving requests.

    // Update the recoveryTablets to reflect the fact that this master is
    // going to try to become the owner. The coordinator will assign final
    // ownership in response to the RECOVERY_MASTER_FINISHED rpc (i.e.
    // we'll only be owners if the call succeeds. It could fail if the
    // coordinator decided to recover these tablets elsewhere instead).
    foreach (ProtoBuf::Tablets::Tablet& tablet,
             *recoveryTablets.mutable_tablet()) {
        LOG(NOTICE, "set tablet %lu %lu %lu to locator %s, id %s",
                 tablet.table_id(), tablet.start_key_hash(),
                 tablet.end_key_hash(), config.localLocator.c_str(),
                 serverId.toString().c_str());
        tablet.set_service_locator(config.localLocator);
        tablet.set_server_id(serverId.getId());
        tablet.set_ctime_log_head_id(headOfLog.getSegmentId());
        tablet.set_ctime_log_head_offset(headOfLog.getSegmentOffset());
    }
    LOG(NOTICE, "Reporting completion of recovery %lu", reqHdr.recoveryId);
    CoordinatorClient::recoveryMasterFinished(context, recoveryId,
                                              serverId, &recoveryTablets,
                                              successful);

    // TODO(stutsman) Delete tablets if recoveryMasterFinished returns
    // failure by setting successful to false. Rest is handled below.

    if (successful) {
        // Ok - we're expected to be serving now. Mark recovered tablets
        // as normal so we can handle clients.
        foreach (ProtoBuf::Tablets_Tablet* newTablet, newTablets)
            newTablet->set_state(ProtoBuf::Tablets::Tablet::NORMAL);
    } else {
        LOG(WARNING, "Failed to recover partition for recovery %lu; "
            "aborting recovery on this recovery master", recoveryId);
        // If recovery failed then cleanup all objects written by
        // recovery before starting to serve requests again.
        foreach (ProtoBuf::Tablets_Tablet* newTablet, newTablets) {
            for (int i = 0; i < tablets.tablet_size(); ++i) {
                const auto& tablet = tablets.tablet(i);
                if (tablet.table_id() == newTablet->table_id() &&
                    tablet.start_key_hash() == newTablet->start_key_hash() &&
                    tablet.end_key_hash() == newTablet->end_key_hash())
                {
                    Table* table = reinterpret_cast<Table*>(tablet.user_data());
                    delete table;
                    tablets.mutable_tablet()->
                        SwapElements(tablets.tablet_size() - 1, i);
                    tablets.mutable_tablet()->RemoveLast();
                    break;
                }
            }
        }
        purgeObjectsFromUnknownTablets();
    }
}

/**
 * Replay a recovery segment from a crashed Master that this Master is taking
 * over for.
 *
 * \param it
 *       SegmentIterator which is pointing to the start of the recovery segment
 *       to be replayed into the log.
 */
void
MasterService::recoverSegment(SegmentIterator& it)
{
    uint64_t startReplicationTicks = metrics->master.replicaManagerTicks;
    CycleCounter<RawMetric> _(&metrics->master.recoverSegmentTicks);

    uint64_t bytesIterated = 0;
    while (!it.isDone()) {
        LogEntryType type = it.getType();

        if (bytesIterated > 50000) {
            bytesIterated = 0;
            replicaManager.proceed();
        }
        bytesIterated += it.getLength();

        metrics->master.recoverySegmentEntryCount++;
        metrics->master.recoverySegmentEntryBytes += it.getLength();

        if (type == LOG_ENTRY_TYPE_OBJ) {
            // The recovery segment is guaranteed to be contiguous, so we need
            // not provide a copyout buffer.
            const Object::SerializedForm* recoveryObj =
                it.getContiguous<Object::SerializedForm>(NULL, 0);
            Key key(recoveryObj->tableId,
                    recoveryObj->keyAndData,
                    recoveryObj->keyLength);

            bool checksumIsValid = ({
                CycleCounter<RawMetric> c(&metrics->master.verifyChecksumTicks);
                Object::computeChecksum(recoveryObj, it.getLength()) ==
                    recoveryObj->checksum;
            });
            if (!checksumIsValid) {
                LOG(WARNING, "bad object checksum! key: %s, version: %lu",
                    key.toString().c_str(), recoveryObj->version);
                // TODO(Stutsman): Should throw and try another segment replica?
            }

            uint64_t minSuccessor = 0;
            bool freeCurrentEntry = false;

            LogEntryType currentType;
            Buffer currentBuffer;
            Log::Reference currentReference;
            if (lookup(key, currentType, currentBuffer, &currentReference)) {
                uint64_t currentVersion;

                if (currentType == LOG_ENTRY_TYPE_OBJTOMB) {
                    ObjectTombstone currentTombstone(currentBuffer);
                    currentVersion = currentTombstone.getObjectVersion();
                } else {
                    Object currentObject(currentBuffer);
                    currentVersion = currentObject.getVersion();
                    freeCurrentEntry = true;
                }

                minSuccessor = currentVersion + 1;
            }

            if (recoveryObj->version >= minSuccessor) {
                // write to log (with lazy backup flush) & update hash table
<<<<<<< HEAD
                Log::Reference newObjReference;
                log->append(LOG_ENTRY_TYPE_OBJ,
                            recoveryObj->timestamp,
                            recoveryObj,
                            it.getLength(),
                            &newObjReference);
=======
                HashTable::Reference newObjReference;
                {
                    CycleCounter<RawMetric>
                        _(&metrics->master.segmentAppendTicks);
                    log->append(LOG_ENTRY_TYPE_OBJ,
                                recoveryObj->timestamp,
                                recoveryObj,
                                it.getLength(),
                                false,
                                &newObjReference);
                }
>>>>>>> c96d7dfb

                // TODO(steve/ryan): what happens if the log is full? won't an
                //      exception here just cause the master to try another
                //      backup?

                ++metrics->master.objectAppendCount;
                metrics->master.liveObjectBytes += it.getLength();

                objectMap->replace(key, newObjReference.toInteger());

                // nuke the old object, if it existed
                // TODO(steve): put tombstones in the HT and have this free them
                //              as well
                if (freeCurrentEntry) {
                    metrics->master.liveObjectBytes -=
                        currentBuffer.getTotalLength();
                    log->free(currentReference);
                } else {
                    ++metrics->master.liveObjectCount;
                }
            } else {
                ++metrics->master.objectDiscardCount;
            }
        } else if (type == LOG_ENTRY_TYPE_OBJTOMB) {
            Buffer buffer;
            it.appendToBuffer(buffer);
            Key key(type, buffer);

            ObjectTombstone recoverTomb(buffer);
            bool checksumIsValid = ({
                CycleCounter<RawMetric> c(&metrics->master.verifyChecksumTicks);
                recoverTomb.checkIntegrity();
            });
            if (!checksumIsValid) {
                LOG(WARNING, "bad tombstone checksum! key: %s, version: %lu",
                    key.toString().c_str(), recoverTomb.getObjectVersion());
                // TODO(Stutsman): Should throw and try another segment replica?
            }

            uint64_t minSuccessor = 0;
            bool freeCurrentEntry = false;

            LogEntryType currentType;
            Buffer currentBuffer;
            Log::Reference currentReference;
            if (lookup(key, currentType, currentBuffer, &currentReference)) {
                if (currentType == LOG_ENTRY_TYPE_OBJTOMB) {
                    ObjectTombstone currentTombstone(currentBuffer);
                    minSuccessor = currentTombstone.getObjectVersion() + 1;
                } else {
                    Object currentObject(currentBuffer);
                    minSuccessor = currentObject.getVersion();
                    freeCurrentEntry = true;
                }
            }

            if (recoverTomb.getObjectVersion() >= minSuccessor) {
                ++metrics->master.tombstoneAppendCount;
<<<<<<< HEAD
                Log::Reference newTombReference;
                log->append(LOG_ENTRY_TYPE_OBJTOMB,
                            recoverTomb.getTimestamp(),
                            buffer,
                            &newTombReference);
=======
                HashTable::Reference newTombReference;
                {
                    CycleCounter<RawMetric>
                        _(&metrics->master.segmentAppendTicks);
                    log->append(LOG_ENTRY_TYPE_OBJTOMB,
                                recoverTomb.getTimestamp(),
                                buffer,
                                false,
                                &newTombReference);
                }
>>>>>>> c96d7dfb

                // TODO(steve/ryan): append could fail here!

                objectMap->replace(key, newTombReference.toInteger());

                // nuke the object, if it existed
                if (freeCurrentEntry) {
                    --metrics->master.liveObjectCount;
                    metrics->master.liveObjectBytes -=
                        currentBuffer.getTotalLength();
                    log->free(currentReference);
                }
            } else {
                ++metrics->master.tombstoneDiscardCount;
            }
        } else if (type == LOG_ENTRY_TYPE_SAFEVERSION) {
            // LOG_ENTRY_TYPE_SAFEVERSION is duplicated to all the
            // partitions in BackupService::buildRecoverySegments()
            Buffer buffer;
            it.appendToBuffer(buffer);

            ObjectSafeVersion recoverSafeVer(buffer);
            uint64_t safeVersion = recoverSafeVer.getSafeVersion();

            bool checksumIsValid = ({
                CycleCounter<RawMetric> _(&metrics->master.verifyChecksumTicks);
                recoverSafeVer.checkIntegrity();
            });
            if (!checksumIsValid) {
                LOG(WARNING, "bad objectSafeVer checksum! version: %lu",
                    safeVersion);
                // TODO(Stutsman): Should throw and try another segment replica?
            }

            // Copy SafeVerObject to the recovery segment.
            // Sync can be delayed, because recovery can be replayed
            // with the same backup data when the recovery crashes on the way.
<<<<<<< HEAD
            log->append(LOG_ENTRY_TYPE_SAFEVERSION, 0, buffer);
=======
            {
                CycleCounter<RawMetric> _(&metrics->master.segmentAppendTicks);
                log->append(LOG_ENTRY_TYPE_SAFEVERSION, 0, buffer, false);
            }
>>>>>>> c96d7dfb

            // recover segmentManager.safeVersion (Master safeVersion)
            if (segmentManager.raiseSafeVersion(safeVersion)) {
                // true if log.safeVersion is revised.
                ++metrics->master.safeVersionRecoveryCount;
                LOG(NOTICE, "SAFEVERSION %lu recovered", safeVersion);
            } else {
                ++metrics->master.safeVersionNonRecoveryCount;
                LOG(NOTICE, "SAFEVERSION %lu discarded", safeVersion);
            }
        }

        it.next();
    }
    metrics->master.backupInRecoverTicks +=
        metrics->master.replicaManagerTicks - startReplicationTicks;
}

/**
 * Top-level server method to handle the REMOVE request.
 *
 * \copydetails MasterService::read
 */
void
MasterService::remove(const WireFormat::Remove::Request& reqHdr,
                      WireFormat::Remove::Response& respHdr,
                      Rpc& rpc)
{
    const void* stringKey = rpc.requestPayload.getRange(sizeof32(reqHdr),
                                                        reqHdr.keyLength);
    Key key(reqHdr.tableId, stringKey, reqHdr.keyLength);

    Table* table = getTable(key);
    if (table == NULL) {
        respHdr.common.status = STATUS_UNKNOWN_TABLET;
        return;
    }

    LogEntryType type;
    Buffer buffer;
    Log::Reference reference;
    if (!lookup(key, type, buffer, &reference) || type != LOG_ENTRY_TYPE_OBJ) {
        Status status = rejectOperation(reqHdr.rejectRules,
                                        VERSION_NONEXISTENT);
        if (status != STATUS_OK)
            respHdr.common.status = status;
        return;
    }

    Object object(buffer);
    respHdr.version = object.getVersion();

    // Abort if we're trying to delete the wrong version.
    Status status = rejectOperation(reqHdr.rejectRules, respHdr.version);
    if (status != STATUS_OK) {
        respHdr.common.status = status;
        return;
    }

    ObjectTombstone tombstone(object,
                              log->getSegmentId(reference),
                              WallTime::secondsTimestamp());
    Buffer tombstoneBuffer;
    tombstone.serializeToBuffer(tombstoneBuffer);

    // Write the tombstone into the Log, increment the tablet version
    // number, and remove from the hash table.
    if (!log->append(LOG_ENTRY_TYPE_OBJTOMB,
                     tombstone.getTimestamp(),
                     tombstoneBuffer)) {
        // The log is out of space. Tell the client to retry and hope
        // that either the cleaner makes space soon or we shift load
        // off of this server.
        respHdr.common.status = STATUS_RETRY;
        return;
    }
    log->sync();

    segmentManager.raiseSafeVersion(object.getVersion() + 1);
    log->free(reference);
    objectMap->remove(key);
}

/**
 * Top-level server method to handle the INCREMENT request.
 *
 * \copydetails MasterService::read
 */
void
MasterService::increment(const WireFormat::Increment::Request& reqHdr,
                     WireFormat::Increment::Response& respHdr,
                     Rpc& rpc)
{
    // Read the current value of the object and add the increment value
    Key key(reqHdr.tableId, rpc.requestPayload, sizeof32(reqHdr),
            reqHdr.keyLength);

    if (getTable(key) == NULL) {
        respHdr.common.status = STATUS_TABLE_DOESNT_EXIST;
        return;
    }

    LogEntryType type;
    Buffer buffer;
    if (!lookup(key, type, buffer) || type != LOG_ENTRY_TYPE_OBJ) {
        respHdr.common.status = STATUS_OBJECT_DOESNT_EXIST;
        return;
    }

    Object object(buffer);
    Status status = rejectOperation(reqHdr.rejectRules, object.getVersion());
    if (status != STATUS_OK) {
        respHdr.common.status = status;
        return;
    }

    if (object.getDataLength() != sizeof(int64_t)) {
        respHdr.common.status = STATUS_INVALID_OBJECT;
        return;
    }

    const int64_t oldValue = *reinterpret_cast<const int64_t*>(
        object.getData());
    int64_t newValue = oldValue + reqHdr.incrementValue;

    // Write the new value back
    Buffer newValueBuffer;
    newValueBuffer.append(&newValue, sizeof(int64_t));

    status = storeObject(key,
                         &reqHdr.rejectRules,
                         newValueBuffer,
                         &respHdr.version,
                         true);

    if (status != STATUS_OK) {
        respHdr.common.status = status;
        return;
    }

    // Return new value
    respHdr.newValue = newValue;
}

/**
 * RPC handler for IS_REPLICA_NEEDED; indicates to backup servers whether
 * a replica for a particular segment that this master generated is needed
 * for durability or that it can be safely discarded.
 */
void
MasterService::isReplicaNeeded(
    const WireFormat::IsReplicaNeeded::Request& reqHdr,
    WireFormat::IsReplicaNeeded::Response& respHdr,
    Rpc& rpc)
{
    ServerId backupServerId = ServerId(reqHdr.backupServerId);
    respHdr.needed = replicaManager.isReplicaNeeded(backupServerId,
                                                    reqHdr.segmentId);
}

/**
 * Top-level server method to handle the WRITE request.
 *
 * \copydetails MasterService::read
 */
void
MasterService::write(const WireFormat::Write::Request& reqHdr,
                     WireFormat::Write::Response& respHdr,
                     Rpc& rpc)
{
    Buffer buffer;
    const void* objectData = rpc.requestPayload.getRange(
        sizeof32(reqHdr) + reqHdr.keyLength, reqHdr.length);
    buffer.append(objectData, reqHdr.length);

    Key key(reqHdr.tableId,
            rpc.requestPayload,
            sizeof32(reqHdr),
            reqHdr.keyLength);

    Status status = storeObject(key,
                                &reqHdr.rejectRules,
                                buffer,
                                &respHdr.version,
                                !reqHdr.async);

    if (status != STATUS_OK) {
        respHdr.common.status = status;
        return;
    }
}

/**
 * Ensures that this master owns the tablet for the given object (based on its
 * tableId and string key) and returns the corresponding Table.
 *
 * \param key
 *      Key to look up the corresponding table for.
 * \return
 *      The Table of which the tablet containing this key is a part, or NULL if
 *      this master does not own the tablet.
 */
Table*
MasterService::getTable(Key& key)
{
    ProtoBuf::Tablets::Tablet const* tablet = getTabletForHash(key.getTableId(),
                                                               key.getHash());
    if (tablet == NULL)
        return NULL;

    Table* table = reinterpret_cast<Table*>(tablet->user_data());
    incrementReadAndWriteStatistics(table);
    return table;
}

/**
 * Ensures that this master owns the tablet for any object corresponding
 * to the given hash value of its string key and returns the
 * corresponding Table.
 *
 * \param tableId
 *      Identifier for a desired table.
 * \param keyHash
 *      Hash value of the variable length key of the object.
 *
 * \return
 *      The Table of which the tablet containing this object is a part,
 *      or NULL if this master does not own the tablet.
 */
Table*
MasterService::getTableForHash(uint64_t tableId, KeyHash keyHash)
{
    ProtoBuf::Tablets::Tablet const* tablet = getTabletForHash(tableId,
                                                               keyHash);
    if (tablet == NULL)
        return NULL;

    Table* table = reinterpret_cast<Table*>(tablet->user_data());
    return table;
}

/**
 * Ensures that this master owns the tablet for any object corresponding
 * to the given hash value of its string key and returns the
 * corresponding Table.
 *
 * \param tableId
 *      Identifier for a desired table.
 * \param keyHash
 *      Hash value of the variable length key of the object.
 *
 * \return
 *      The Table of which the tablet containing this object is a part,
 *      or NULL if this master does not own the tablet.
 */
ProtoBuf::Tablets::Tablet const*
MasterService::getTabletForHash(uint64_t tableId, KeyHash keyHash)
{
    foreach (const ProtoBuf::Tablets::Tablet& tablet, tablets.tablet()) {
        if (tablet.table_id() == tableId &&
            tablet.start_key_hash() <= keyHash &&
            keyHash <= tablet.end_key_hash()) {
            return &tablet;
        }
    }
    return NULL;
}

/**
 * Check a set of RejectRules against the current state of an object
 * to decide whether an operation is allowed.
 *
 * \param rejectRules
 *      Specifies conditions under which the operation should fail.
 * \param version
 *      The current version of an object, or VERSION_NONEXISTENT
 *      if the object does not currently exist (used to test rejectRules)
 *
 * \return
 *      The return value is STATUS_OK if none of the reject rules
 *      indicate that the operation should be rejected. Otherwise
 *      the return value indicates the reason for the rejection.
 */
Status
MasterService::rejectOperation(const RejectRules& rejectRules, uint64_t version)
{
    if (version == VERSION_NONEXISTENT) {
        if (rejectRules.doesntExist)
            return STATUS_OBJECT_DOESNT_EXIST;
        return STATUS_OK;
    }
    if (rejectRules.exists)
        return STATUS_OBJECT_EXISTS;
    if (rejectRules.versionLeGiven && version <= rejectRules.givenVersion)
        return STATUS_WRONG_VERSION;
    if (rejectRules.versionNeGiven && version != rejectRules.givenVersion)
        return STATUS_WRONG_VERSION;
    return STATUS_OK;
}

/**
 * Extract the timestamp from an entry written into the log. Used by the log
 * code do more efficient cleaning.
 *
 * \param type
 *      Type of the object being queried.
 * \param buffer
 *      Buffer pointing to the object in the log being queried.
 */
uint32_t
MasterService::getTimestamp(LogEntryType type, Buffer& buffer)
{
    if (type == LOG_ENTRY_TYPE_OBJ)
        return getObjectTimestamp(buffer);
    else if (type == LOG_ENTRY_TYPE_OBJTOMB)
        return getTombstoneTimestamp(buffer);
    else
        return 0;
}

/**
 * Relocate and update metadata for an object or tombstone that is being
 * cleaned. The cleaner invokes this method for every entry it comes across
 * when processing a segment. If the entry is no longer needed, nothing needs
 * to be done. If it is needed, the provided relocator should be used to copy
 * it to a new location and any metadata pointing to the old entry must be
 * updated before returning.
 *
 * \param type
 *      Type of the entry being cleaned.
 * \param oldBuffer
 *      Buffer pointing to the entry in the log being cleaned. This is the
 *      location that will soon be invalid due to garbage collection.
 * \param relocator
 *      The relocator is used to copy a live entry to a new location in the
 *      log and get a reference to that new location. If the entry is not
 *      needed, the relocator should not be used.
 */
void
MasterService::relocate(LogEntryType type,
                        Buffer& oldBuffer,
                        LogEntryRelocator& relocator)
{
    if (type == LOG_ENTRY_TYPE_OBJ)
        relocateObject(oldBuffer, relocator);
    else if (type == LOG_ENTRY_TYPE_OBJTOMB)
        relocateTombstone(oldBuffer, relocator);
}

/**
 * Callback used by the LogCleaner when it's cleaning a Segment and comes
 * across an Object.
 *
 * This callback will decide if the object is still alive. If it is, it must
 * use the relocator to move it to a new location and atomically update the
 * hash table.
 *
 * \param oldBuffer
 *      Buffer pointing to the object's current location, which will soon be
 *      invalidated.
 * \param relocator
 *      The relocator may be used to store the object in a new location if it
 *      is still alive. It also provides a reference to the new location and
 *      keeps track of whether this call wanted the object anymore or not.
 *
 *      It is possible that relocation may fail (because more memory needs to
 *      be allocated). In this case, the callback should just return. The
 *      cleaner will note the failure, allocate more memory, and try again.
 */
void
MasterService::relocateObject(Buffer& oldBuffer,
                              LogEntryRelocator& relocator)
{
    Key key(LOG_ENTRY_TYPE_OBJ, oldBuffer);

    std::lock_guard<SpinLock> lock(objectUpdateLock);

    Table* table = getTable(key);
    if (table == NULL) {
        // That tablet doesn't exist on this server anymore.
        // Just remove the hash table entry, if it exists.
        objectMap->remove(key);
        return;
    }

    bool keepNewObject = false;

    LogEntryType currentType;
    Buffer currentBuffer;
    if (lookup(key, currentType, currentBuffer)) {
        assert(currentType == LOG_ENTRY_TYPE_OBJ);

        keepNewObject = (currentBuffer.getStart<uint8_t>() ==
                         oldBuffer.getStart<uint8_t>());
        if (keepNewObject) {
            // Try to relocate it. If it fails, just return. The cleaner will
            // allocate more memory and retry.
            uint32_t timestamp = getObjectTimestamp(oldBuffer);
            if (!relocator.append(LOG_ENTRY_TYPE_OBJ, oldBuffer, timestamp))
                return;
            objectMap->replace(key, relocator.getNewReference().toInteger());
        }
    }

    // Update table statistics.
    if (!keepNewObject) {
        table->objectCount--;
        table->objectBytes -= oldBuffer.getTotalLength();
    }
}

/**
 * Callback used by the Log to determine the modification timestamp of an
 * Object. Timestamps are stored in the Object itself, rather than in the
 * Log, since not all Log entries need timestamps and other parts of the
 * system (or clients) may care about Object modification times.
 *
 * \param buffer
 *      Buffer pointing to the object the timestamp is to be extracted from.
 * \return
 *      The Object's modification timestamp.
 */
uint32_t
MasterService::getObjectTimestamp(Buffer& buffer)
{
    Object object(buffer);
    return object.getTimestamp();
}

/**
 * Callback used by the LogCleaner when it's cleaning a Segment and comes
 * across a Tombstone.
 *
 * This callback will decide if the tombstone is still alive. If it is, it must
 * use the relocator to move it to a new location and atomically update the
 * hash table.
 *
 * \param oldBuffer
 *      Buffer pointing to the tombstone's current location, which will soon be
 *      invalidated.
 * \param relocator
 *      The relocator may be used to store the tombstone in a new location if it
 *      is still alive. It also provides a reference to the new location and
 *      keeps track of whether this call wanted the tombstone anymore or not.
 *
 *      It is possible that relocation may fail (because more memory needs to
 *      be allocated). In this case, the callback should just return. The
 *      cleaner will note the failure, allocate more memory, and try again.
 */
void
MasterService::relocateTombstone(Buffer& oldBuffer,
                                 LogEntryRelocator& relocator)
{
    ObjectTombstone tomb(oldBuffer);

    // See if the object this tombstone refers to is still in the log.
    bool keepNewTomb = log->segmentExists(tomb.getSegmentId());

    if (keepNewTomb) {
        // Try to relocate it. If it fails, just return. The cleaner will
        // allocate more memory and retry.
        uint32_t timestamp = getTombstoneTimestamp(oldBuffer);
        if (!relocator.append(LOG_ENTRY_TYPE_OBJTOMB, oldBuffer, timestamp))
            return;
    } else {
        Key key(LOG_ENTRY_TYPE_OBJTOMB, oldBuffer);
        Table* table = getTable(key);
        if (table != NULL) {
            table->tombstoneCount--;
            table->tombstoneBytes -= oldBuffer.getTotalLength();
        }
    }
}

/**
 * Callback used by the Log to determine the age of Tombstone.
 *
 * \param buffer
 *      Buffer pointing to the tombstone the timestamp is to be extracted from.
 * \return
 *      The tombstone's creation timestamp.
 */
uint32_t
MasterService::getTombstoneTimestamp(Buffer& buffer)
{
    ObjectTombstone tomb(buffer);
    return tomb.getTimestamp();
}

/**
 * This method will do everything needed to store an object associated with
 * a particular key. This includes allocating or incrementing version numbers,
 * writing a tombstone if a previous version exists, storing to the log,
 * and adding or replacing an entry in the hash table.
 *
 * \param key
 *      Key that will refer to the object being stored.
 * \param rejectRules
 *      Specifies conditions under which the write should be aborted with an
 *      error.
 *
 *      Must not be NULL. The reason this is a pointer and not a reference is
 *      to (dubiously?) work around an issue where we pass in from a packed
 *      Rpc wire format struct.
 * \param data
 *      Constitutes the binary blob that will be value of this object. That is,
 *      everything following the Object header and the string key. Everything
 *      from the buffer will be copied into the log->
 * \param newVersion
 *      The version number of the new object is returned here. If the operation
 *      was successful this will be the new version for the object; if this
 *      object has ever existed previously the new version is guaranteed to be
 *      greater than any previous version of the object. If the operation failed
 *      then the version number returned is the current version of the object,
 *      or VERSION_NONEXISTENT if the object does not exist.
 *
 *      Must not be NULL. The reason this is a pointer and not a reference is
 *      to (dubiously?) work around an issue where we pass out to a packed
 *      Rpc wire format struct.
 * \param sync
 *      If true, this write will be replicated to backups before return.
 *      If false, the replication may happen sometime later.
 * \return
 *      STATUS_OK if the object was written. Otherwise, for example,
 *      STATUS_UKNOWN_TABLE may be returned.
 */
Status
MasterService::storeObject(Key& key,
                           const RejectRules* rejectRules,
                           Buffer& data,
                           uint64_t* newVersion,
                           bool sync)
{
    Table* table = getTable(key);
    if (table == NULL)
        return STATUS_UNKNOWN_TABLET;

    if (!anyWrites) {
        // This is the first write; use this as a trigger to update the
        // cluster configuration information and open a session with each
        // backup, so it won't slow down recovery benchmarks.  This is a
        // temporary hack, and needs to be replaced with a more robust
        // approach to updating cluster configuration information.
        anyWrites = true;

        // Empty coordinator locator means we're in test mode, so skip this.
        if (!context->coordinatorSession->getLocation().empty()) {
            ProtoBuf::ServerList backups;
            CoordinatorClient::getBackupList(context, &backups);
            TransportManager& transportManager =
                *context->transportManager;
            foreach(auto& backup, backups.server())
                transportManager.getSession(backup.service_locator().c_str());
        }
    }

    LogEntryType currentType = LOG_ENTRY_TYPE_INVALID;
    Buffer currentBuffer;
    Log::Reference currentReference;
    uint64_t currentVersion = VERSION_NONEXISTENT;

    if (lookup(key, currentType, currentBuffer, &currentReference)) {
        if (currentType == LOG_ENTRY_TYPE_OBJTOMB) {
            recoveryCleanup(currentReference.toInteger(), this);
        } else {
            Object currentObject(currentBuffer);
            currentVersion = currentObject.getVersion();
        }
    }

    Status status = rejectOperation(*rejectRules, currentVersion);
    if (status != STATUS_OK) {
        *newVersion = currentVersion;
        return status;
    }

    // Existing objects get a bump in version, new objects start from
    // the next version allocated in the table.
    uint64_t newObjectVersion = (currentVersion == VERSION_NONEXISTENT) ?
            segmentManager.allocateVersion() : currentVersion + 1;

    Object newObject(key, data, newObjectVersion, WallTime::secondsTimestamp());

    assert(currentVersion == VERSION_NONEXISTENT ||
           newObject.getVersion() > currentVersion);

    Tub<ObjectTombstone> tombstone;
    if (currentVersion != VERSION_NONEXISTENT &&
      currentType == LOG_ENTRY_TYPE_OBJ) {
        Object object(currentBuffer);
        tombstone.construct(object,
                           log->getSegmentId(currentReference),
                           WallTime::secondsTimestamp());
    }

    // Create a vector of appends in case we need to write a tombstone and
    // an object. This is necessary to ensure that both tombstone and object
    // are written atomically. The log makes no atomicity guarantees across
    // multiple append calls and we don't want a tombstone going to backups
    // before the new object, or the new object going out without a tombstone
    // for the old deleted version. Both cases lead to consistency problems.
    Log::AppendVector appends[2];

    newObject.serializeToBuffer(appends[0].buffer);
    appends[0].type = LOG_ENTRY_TYPE_OBJ;
    appends[0].timestamp = newObject.getTimestamp();

    if (tombstone) {
        tombstone->serializeToBuffer(appends[1].buffer);
        appends[1].type = LOG_ENTRY_TYPE_OBJTOMB;
        appends[1].timestamp = tombstone->getTimestamp();
    }

    if (!log->append(appends, tombstone ? 2 : 1)) {
        // The log is out of space. Tell the client to retry and hope
        // that either the cleaner makes space soon or we shift load
        // off of this server.
        return STATUS_RETRY;
    }
    if (sync)
        log->sync();

    objectMap->replace(key, appends[0].reference.toInteger());
    if (tombstone)
        log->free(currentReference);
    *newVersion = newObject.getVersion();
    bytesWritten += key.getStringKeyLength() + data.getTotalLength();
    return STATUS_OK;
}

} // namespace RAMCloud<|MERGE_RESOLUTION|>--- conflicted
+++ resolved
@@ -1767,15 +1767,7 @@
 
             if (recoveryObj->version >= minSuccessor) {
                 // write to log (with lazy backup flush) & update hash table
-<<<<<<< HEAD
                 Log::Reference newObjReference;
-                log->append(LOG_ENTRY_TYPE_OBJ,
-                            recoveryObj->timestamp,
-                            recoveryObj,
-                            it.getLength(),
-                            &newObjReference);
-=======
-                HashTable::Reference newObjReference;
                 {
                     CycleCounter<RawMetric>
                         _(&metrics->master.segmentAppendTicks);
@@ -1783,10 +1775,8 @@
                                 recoveryObj->timestamp,
                                 recoveryObj,
                                 it.getLength(),
-                                false,
                                 &newObjReference);
                 }
->>>>>>> c96d7dfb
 
                 // TODO(steve/ryan): what happens if the log is full? won't an
                 //      exception here just cause the master to try another
@@ -1845,24 +1835,15 @@
 
             if (recoverTomb.getObjectVersion() >= minSuccessor) {
                 ++metrics->master.tombstoneAppendCount;
-<<<<<<< HEAD
                 Log::Reference newTombReference;
-                log->append(LOG_ENTRY_TYPE_OBJTOMB,
-                            recoverTomb.getTimestamp(),
-                            buffer,
-                            &newTombReference);
-=======
-                HashTable::Reference newTombReference;
                 {
                     CycleCounter<RawMetric>
                         _(&metrics->master.segmentAppendTicks);
                     log->append(LOG_ENTRY_TYPE_OBJTOMB,
                                 recoverTomb.getTimestamp(),
                                 buffer,
-                                false,
                                 &newTombReference);
                 }
->>>>>>> c96d7dfb
 
                 // TODO(steve/ryan): append could fail here!
 
@@ -1900,14 +1881,10 @@
             // Copy SafeVerObject to the recovery segment.
             // Sync can be delayed, because recovery can be replayed
             // with the same backup data when the recovery crashes on the way.
-<<<<<<< HEAD
-            log->append(LOG_ENTRY_TYPE_SAFEVERSION, 0, buffer);
-=======
             {
                 CycleCounter<RawMetric> _(&metrics->master.segmentAppendTicks);
-                log->append(LOG_ENTRY_TYPE_SAFEVERSION, 0, buffer, false);
+                log->append(LOG_ENTRY_TYPE_SAFEVERSION, 0, buffer);
             }
->>>>>>> c96d7dfb
 
             // recover segmentManager.safeVersion (Master safeVersion)
             if (segmentManager.raiseSafeVersion(safeVersion)) {
