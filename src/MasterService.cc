--- conflicted
+++ resolved
@@ -107,13 +107,8 @@
     : context(context)
     , config(config)
     , serverId()
-<<<<<<< HEAD
-    , serverList(serverList)
-=======
+    , bytesWritten(0)
     , replicaManager(context, serverId, config.master.numReplicas)
->>>>>>> b1f7f351
-    , bytesWritten(0)
-    , replicaManager(context, serverList, serverId, config.master.numReplicas)
     , allocator(config.master.logBytes, config.segmentSize, config.segletSize)
     , segmentManager(context, serverId, allocator, replicaManager, 2.0) 
     , log(NULL)
