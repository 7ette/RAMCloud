--- conflicted
+++ resolved
@@ -3707,79 +3707,11 @@
             uint64_t nextKeyHash;
             bool finished;
 
-<<<<<<< HEAD
             LookupRpcPackage()
                 : rpc(), respBuffer(), numObjs(0),
                   nextKeyLength(0), nextKeyHash(0),
                   finished(false) {};
         };
-=======
-    uint64_t lookupTable = cluster->getTableId("indexScalability");
-    while (true) {
-        int numRequests = concurrent;
-//        int numRequests = numIndexlets;
-        Buffer lookupResp[numRequests];
-        uint32_t numHashes[numRequests];
-        uint16_t nextKeyLength[numRequests];
-        uint64_t nextKeyHash[numRequests];
-        char primaryKey[numRequests][30];
-        char firstKey[numRequests][30];
-        char lastKey[numRequests][30];
-
-        Tub<LookupIndexKeysRpc> rpcs[numRequests];
-
-        for (int i =0; i < numRequests; i++) {
-            char indexIdent = static_cast<char>(('a') +
-                    static_cast<int>(generateRandom() % numIndexlets));
-            int intKey = (numObjectsPerIndxlet == range) ? 0 :
-                    static_cast<int>
-                        (randomNumberGenerator(numObjectsPerIndxlet - range));
-
-            snprintf(primaryKey[i], sizeof(primaryKey[i]), "%c:%dp%0*d",
-                    indexIdent, intKey, keyLength, 0);
-            snprintf(firstKey[i], sizeof(firstKey[i]), "%c:s%0*d",
-                    indexIdent, keyLength-4, intKey);
-            snprintf(lastKey[i], sizeof(lastKey[i]), "%c:s%0*d",
-                    indexIdent, keyLength-4, intKey + range - 1);
-        }
-
-        // Send async requests and receive responses to numRequests lookup
-        // requests and measure time.
-        lookupStart = Cycles::rdtsc();
-        for (int i =0; i < numRequests; i++) {
-            rpcs[i].construct(cluster, lookupTable, indexId,
-                    firstKey[i], keyLength, (uint16_t)0,
-                    lastKey[i], keyLength, maxHashes,
-                    &lookupResp[i]);
-        }
-
-        for (int i = 0; i < numRequests; i++) {
-            if (rpcs[i])
-              rpcs[i]->wait(&numHashes[i], &nextKeyLength[i], &nextKeyHash[i]);
-        }
-        lookupEnd = Cycles::rdtsc();
-
-        // Verify data.
-        #if DEBUG_BUILD
-        for (int i =0; i < numRequests; i++) {
-            Key pk(lookupTable, primaryKey[i], 30);
-            uint32_t lookupOffset;
-            lookupOffset = sizeof32(WireFormat::LookupIndexKeys::Response);
-            totalHashes += numHashes[i];
-            assert(numHashes[i] == uint32_t(range));
-            assert(pk.getHash()==
-                    *lookupResp[i].getOffset<uint64_t>(lookupOffset));
-        }
-        #endif
-
-        uint64_t latency = lookupEnd - lookupStart;
-        opCount = opCount + numRequests;
-        elapsed += latency;
-        if (elapsed >= runCycles)
-            break;
-    }
-    double readHashThroughput = totalHashes/Cycles::toSeconds(elapsed);
->>>>>>> e9037e13
 
         LookupRpcPackage lookups[concurrent][numIndexlets];
         char firstKeys [concurrent][keyLength];
@@ -3939,6 +3871,7 @@
             lookupEnd = Cycles::rdtsc();
 
             // Verify data.
+            #if DEBUG_BUILD
             for (int i =0; i < concurrent; i++) {
                 Key pk(lookupTable, primaryKey[i], 30);
                 uint32_t lookupOffset;
@@ -3948,6 +3881,7 @@
                 assert(pk.getHash()==
                         *lookupResp[i].getOffset<uint64_t>(lookupOffset));
             }
+            #endif
 
             uint64_t latency = lookupEnd - lookupStart;
             opCount = opCount + concurrent;
