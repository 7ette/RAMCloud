/* Copyright (c) 2010-2011 Stanford University
 *
 * Permission to use, copy, modify, and distribute this software for any
 * purpose with or without fee is hereby granted, provided that the above
 * copyright notice and this permission notice appear in all copies.
 *
 * THE SOFTWARE IS PROVIDED "AS IS" AND THE AUTHOR(S) DISCLAIM ALL WARRANTIES
 * WITH REGARD TO THIS SOFTWARE INCLUDING ALL IMPLIED WARRANTIES OF
 * MERCHANTABILITY AND FITNESS. IN NO EVENT SHALL AUTHORS BE LIABLE FOR
 * ANY SPECIAL, DIRECT, INDIRECT, OR CONSEQUENTIAL DAMAGES OR ANY DAMAGES
 * WHATSOEVER RESULTING FROM LOSS OF USE, DATA OR PROFITS, WHETHER IN AN
 * ACTION OF CONTRACT, NEGLIGENCE OR OTHER TORTIOUS ACTION, ARISING OUT OF
 * OR IN CONNECTION WITH THE USE OR PERFORMANCE OF THIS SOFTWARE.
 */

#include <boost/unordered_map.hpp>

#include "TestUtil.h"

#include "Log.h"
#include "Table.h"
#include "Tablets.pb.h"
#include "TabletProfiler.h"
#include "Will.h"

namespace RAMCloud {

/**
 * Unit tests for Will.
 */
class WillTest : public ::testing::Test {
  public:
    TestLog::Enable* logEnabler;

    WillTest() : logEnabler(NULL)
    {
        logEnabler = new TestLog::Enable();
    }

    ~WillTest()
    {
        delete logEnabler;
    }

    ProtoBuf::Tablets::Tablet
    createTablet(uint64_t serverId, uint64_t tableId, uint64_t firstKey,
        uint64_t lastKey)
    {
        ProtoBuf::Tablets_Tablet tablet;
        tablet.set_table_id(tableId);
        tablet.set_start_object_id(firstKey);
        tablet.set_end_object_id(lastKey);
        tablet.set_state(ProtoBuf::Tablets_Tablet_State_NORMAL);
        tablet.set_server_id(serverId);
        return tablet;
    }

    Table*
    createAndAddTablet(ProtoBuf::Tablets &tablets, uint64_t serverId,
                 uint64_t tableId, uint64_t firstKey, uint64_t lastKey)
    {
        ProtoBuf::Tablets_Tablet tablet = createTablet(serverId, tableId,
            firstKey, lastKey);
        Table* table = new Table(tablet.table_id());
        tablet.set_user_data(reinterpret_cast<uint64_t>(table));
        *tablets.add_tablet() = tablet;
        return table;
    }

    void
    destroyTables(ProtoBuf::Tablets &tablets)
    {
        std::set<Table*> tables;
        foreach (const ProtoBuf::Tablets::Tablet& tablet, tablets.tablet())
            tables.insert(reinterpret_cast<Table*>(tablet.user_data()));
        foreach (Table* table, tables)
            delete table;
    }

  private:
    DISALLOW_COPY_AND_ASSIGN(WillTest);
};

TEST_F(WillTest, Will_constructor) {
    ProtoBuf::Tablets tablets;
    Will w(tablets, 1000, 1001);
    EXPECT_EQ(0U, w.currentId);
    EXPECT_EQ(0U, w.currentMaxBytes);
    EXPECT_EQ(0U, w.currentCount);
    EXPECT_EQ(1000U, w.maxBytesPerPartition);
    EXPECT_EQ(1001U, w.maxReferantsPerPartition);
    EXPECT_EQ(0U, w.entries.size());
}

TEST_F(WillTest, Will_serialize) {
    ProtoBuf::Tablets tablets;
    Table *t = createAndAddTablet(tablets, 0, 0, 0, -1);
    t->profiler.track(0, 5000, LogTime(0, 0));
    t->profiler.track(-1, 1500, LogTime(0, 1));
    createAndAddTablet(tablets, 0, 23, 0, -1);
    Will w(tablets, 5000, 10);

    ProtoBuf::Tablets will;
    w.serialize(will);
    EXPECT_EQ(3, will.tablet_size());
    EXPECT_EQ(0U, will.tablet(0).table_id());
    EXPECT_EQ(0U, will.tablet(0).start_object_id());
    EXPECT_EQ(0x00ffffffffffffffUL,
        will.tablet(0).end_object_id());
    EXPECT_EQ(ProtoBuf::Tablets_Tablet_State_NORMAL,
        will.tablet(0).state());
    EXPECT_EQ(0U, will.tablet(0).user_data());

    EXPECT_EQ(0U, will.tablet(1).table_id());
    EXPECT_EQ(0x0100000000000000UL,
        will.tablet(1).start_object_id());
    EXPECT_EQ(0xffffffffffffffffUL,
        will.tablet(1).end_object_id());
    EXPECT_EQ(ProtoBuf::Tablets_Tablet_State_NORMAL,
        will.tablet(1).state());
    EXPECT_EQ(1U, will.tablet(1).user_data());

    EXPECT_EQ(23U, will.tablet(2).table_id());
    EXPECT_EQ(1U, will.tablet(2).user_data());
}

TEST_F(WillTest, Will_debugDump) {
    ProtoBuf::Tablets tablets;
    Table *t = createAndAddTablet(tablets, 0, 0, 0, -1);
    t->profiler.track(0, 5000, LogTime(0, 0));
    t->profiler.track(-1, 1500, LogTime(0, 1));
    Will w(tablets, 5000, 10);
    w.debugDump();
    EXPECT_EQ("debugDump:                                      "
        "  L A S T    W I L L    A N D    T E S T A M E N T | debugDump: -"
        "-----------------------------------------------------------------"
        "----------------------------------------------------------- | deb"
        "ugDump: Partition             TableId            FirstKey        "
        "     LastKey     MinBytes     MaxBytes   MinReferants   MaxRefera"
        "nts | debugDump: ------------------------------------------------"
        "-----------------------------------------------------------------"
        "------------ | debugDump:         0  0x0000000000000000  0x000000"
        "0000000000  0x00ffffffffffffff          4KB          4KB         "
        "     1              1 | debugDump:         1  0x0000000000000000 "
        " 0x0100000000000000  0xffffffffffffffff          1KB          1KB"
        "              1              1", TestLog::get());
    destroyTables(tablets);
}

TEST_F(WillTest, Will_addTablet) {
    // it's unclear how to test this, since it's such a simple method.
    // suggestions appreciated.
}

TEST_F(WillTest, Will_addPartition) {
    ProtoBuf::Tablets emptyTablets;
    Will w(emptyTablets, 5000, 50);

    // add a small first partition
    {
        ProtoBuf::Tablets::Tablet tablet = createTablet(0, 97, 500, 10000);
        Partition p(0, -1, 100, 150, 10, 20);
        w.addPartition(p, tablet);
    }

    EXPECT_EQ(0U, w.entries[0].partitionId);
    EXPECT_EQ(97U, w.entries[0].tableId);
    // ensure that the tablet restricts the key range
    EXPECT_EQ(500U, w.entries[0].firstKey);
    EXPECT_EQ(10000U, w.entries[0].lastKey);
    EXPECT_EQ(100U, w.entries[0].minBytes);
    EXPECT_EQ(150U, w.entries[0].maxBytes);
    EXPECT_EQ(10U, w.entries[0].minReferants);
    EXPECT_EQ(20U, w.entries[0].maxReferants);
    EXPECT_EQ(150U, w.currentMaxBytes);
    EXPECT_EQ(20U, w.currentMaxReferants);
    EXPECT_EQ(0U, w.currentId);
    EXPECT_EQ(1U, w.currentCount);

    // add another partition that doesn't go over the max
    {
        ProtoBuf::Tablets::Tablet tablet = createTablet(0, 12, 0, -1);
        Partition p(0, -1, 4000, 4849, 10, 20);
        w.addPartition(p, tablet);
    }

<<<<<<< HEAD
    EXPECT_EQ(0U, w.currentId);
    EXPECT_EQ(2U, w.currentCount);
=======
    void
    test_Will_constructor()
    {
        ProtoBuf::Tablets tablets;
        Will w(tablets, 1000, 1001);
        CPPUNIT_ASSERT_EQUAL(0, w.currentId);
        CPPUNIT_ASSERT_EQUAL(0, w.currentMaxBytes);
        CPPUNIT_ASSERT_EQUAL(0, w.currentCount);
        CPPUNIT_ASSERT_EQUAL(1000, w.maxBytesPerPartition);
        CPPUNIT_ASSERT_EQUAL(1001, w.maxReferentsPerPartition);
        CPPUNIT_ASSERT_EQUAL(0, w.entries.size());
    }
>>>>>>> f80d734e

    // now exceed the byte maximum
    {
        ProtoBuf::Tablets::Tablet tablet = createTablet(0, 15, 0, -1);
        Partition p(0, -1, 2, 2, 10, 10);
        w.addPartition(p, tablet);
    }

<<<<<<< HEAD
    EXPECT_EQ(1U, w.currentId);
    EXPECT_EQ(1U, w.currentCount);
    EXPECT_EQ(2U, w.currentMaxBytes);
    EXPECT_EQ(10U, w.currentMaxReferants);
=======
    void
    test_Will_debugDump()
    {
        ProtoBuf::Tablets tablets;
        Table *t = createAndAddTablet(tablets, 0, 0, 0, -1);
        t->profiler.track(0, 5000, LogTime(0, 0));
        t->profiler.track(-1, 1500, LogTime(0, 1));
        Will w(tablets, 5000, 10);
        w.debugDump();
        CPPUNIT_ASSERT_EQUAL("debugDump:                                      "
            "  L A S T    W I L L    A N D    T E S T A M E N T | debugDump: -"
            "-----------------------------------------------------------------"
            "----------------------------------------------------------- | deb"
            "ugDump: Partition             TableId            FirstKey        "
            "     LastKey     MinBytes     MaxBytes   MinReferents   MaxRefere"
            "nts | debugDump: ------------------------------------------------"
            "-----------------------------------------------------------------"
            "------------ | debugDump:         0  0x0000000000000000  0x000000"
            "0000000000  0x00ffffffffffffff          4KB          4KB         "
            "     1              1 | debugDump:         1  0x0000000000000000 "
            " 0x0100000000000000  0xffffffffffffffff          1KB          1KB"
            "              1              1", TestLog::get());
        destroyTables(tablets);
    }
>>>>>>> f80d734e

    // now exceed the referant maximum
    {
        ProtoBuf::Tablets::Tablet tablet = createTablet(0, 12, 0, -1);
        Partition p(0, -1, 3, 3, 49, 49);
        w.addPartition(p, tablet);
    }

<<<<<<< HEAD
    EXPECT_EQ(2U, w.currentId);
    EXPECT_EQ(1U, w.currentCount);
    EXPECT_EQ(3U, w.currentMaxBytes);
    EXPECT_EQ(49U, w.currentMaxReferants);
}
=======
    void
    test_Will_addPartition()
    {
        ProtoBuf::Tablets emptyTablets;
        Will w(emptyTablets, 5000, 50);

        // add a small first partition
        {
            ProtoBuf::Tablets::Tablet tablet = createTablet(0, 97, 500, 10000);
            Partition p(0, -1, 100, 150, 10, 20);
            w.addPartition(p, tablet);
        }

        CPPUNIT_ASSERT_EQUAL(0, w.entries[0].partitionId);
        CPPUNIT_ASSERT_EQUAL(97, w.entries[0].tableId);
        // ensure that the tablet restricts the key range
        CPPUNIT_ASSERT_EQUAL(500, w.entries[0].firstKey);
        CPPUNIT_ASSERT_EQUAL(10000, w.entries[0].lastKey);
        CPPUNIT_ASSERT_EQUAL(100, w.entries[0].minBytes);
        CPPUNIT_ASSERT_EQUAL(150, w.entries[0].maxBytes);
        CPPUNIT_ASSERT_EQUAL(10, w.entries[0].minReferents);
        CPPUNIT_ASSERT_EQUAL(20, w.entries[0].maxReferents);
        CPPUNIT_ASSERT_EQUAL(150, w.currentMaxBytes);
        CPPUNIT_ASSERT_EQUAL(20, w.currentMaxReferents);
        CPPUNIT_ASSERT_EQUAL(0, w.currentId);
        CPPUNIT_ASSERT_EQUAL(1, w.currentCount);

        // add another partition that doesn't go over the max
        {
            ProtoBuf::Tablets::Tablet tablet = createTablet(0, 12, 0, -1);
            Partition p(0, -1, 4000, 4849, 10, 20);
            w.addPartition(p, tablet);
        }

        CPPUNIT_ASSERT_EQUAL(0, w.currentId);
        CPPUNIT_ASSERT_EQUAL(2, w.currentCount);

        // now exceed the byte maximum
        {
            ProtoBuf::Tablets::Tablet tablet = createTablet(0, 15, 0, -1);
            Partition p(0, -1, 2, 2, 10, 10);
            w.addPartition(p, tablet);
        }

        CPPUNIT_ASSERT_EQUAL(1, w.currentId);
        CPPUNIT_ASSERT_EQUAL(1, w.currentCount);
        CPPUNIT_ASSERT_EQUAL(2, w.currentMaxBytes);
        CPPUNIT_ASSERT_EQUAL(10, w.currentMaxReferents);

        // now exceed the referent maximum
        {
            ProtoBuf::Tablets::Tablet tablet = createTablet(0, 12, 0, -1);
            Partition p(0, -1, 3, 3, 49, 49);
            w.addPartition(p, tablet);
        }

        CPPUNIT_ASSERT_EQUAL(2, w.currentId);
        CPPUNIT_ASSERT_EQUAL(1, w.currentCount);
        CPPUNIT_ASSERT_EQUAL(3, w.currentMaxBytes);
        CPPUNIT_ASSERT_EQUAL(49, w.currentMaxReferents);
    }
>>>>>>> f80d734e


////////////////////////////////////////////////////////////////////
// The following is all part of end-to-end testing of the Will and
// TabletProfiler code.
//
// Basically, we want to set up a simulated set of table operations
// followed by a Will calculation and ensure that it matches what we
// expect.
////////////////////////////////////////////////////////////////////

// A simple class that tracks all "objects" in a "tablet".
// One can query the exact number of bytes and objects within
// specific key ranges.
class TabletOracle {
    public:
    TabletOracle() : objectMap() {}

<<<<<<< HEAD
    void
    addObject(uint64_t key, uint64_t bytes)
    {
        if (objectMap.find(key) != objectMap.end())
            throw Exception(HERE, "don't do that!");
        objectMap[key] = bytes;
    }
=======
        void
        removeObject(uint64_t key)
        {
            if (objectMap.find(key) == objectMap.end())
                throw Exception(HERE, "don't do this, either!");
            objectMap.erase(key);
        }

        uint64_t
        getBytesInRange(uint64_t firstKey, uint64_t lastKey)
        {
            boost::unordered_map<uint64_t, uint64_t>::iterator it =
                objectMap.begin();
            uint64_t bytes = 0;
            while (it != objectMap.end()) {
                if (it->first >= firstKey && it->first <= lastKey)
                    bytes += it->second;
                it++;
            }
            return bytes;
        }

        uint64_t
        getReferentsInRange(uint64_t firstKey, uint64_t lastKey)
        {
            boost::unordered_map<uint64_t, uint64_t>::iterator it =
                objectMap.begin();
            uint64_t objects = 0;
            while (it != objectMap.end()) {
                if (it->first >= firstKey && it->first <= lastKey)
                    objects++;
                it++;
            }
            return objects;
        }

      private:
        boost::unordered_map<uint64_t, uint64_t> objectMap;
    };

    // A wrapper for TabletOracle that takes into account
    // multiple tablets.
    class Oracle {
      public:
        Oracle() : tabletMap() {}
>>>>>>> f80d734e

    void
    removeObject(uint64_t key)
    {
        if (objectMap.find(key) == objectMap.end())
            throw Exception(HERE, "don't do this, either!");
        objectMap.erase(key);
    }

    uint64_t
    getBytesInRange(uint64_t firstKey, uint64_t lastKey)
    {
        boost::unordered_map<uint64_t, uint64_t>::iterator it =
            objectMap.begin();
        uint64_t bytes = 0;
        while (it != objectMap.end()) {
            if (it->first >= firstKey && it->first <= lastKey)
                bytes += it->second;
            it++;
        }
        return bytes;
    }

    uint64_t
    getReferantsInRange(uint64_t firstKey, uint64_t lastKey)
    {
        boost::unordered_map<uint64_t, uint64_t>::iterator it =
            objectMap.begin();
        uint64_t objects = 0;
        while (it != objectMap.end()) {
            if (it->first >= firstKey && it->first <= lastKey)
                objects++;
            it++;
        }
        return objects;
    }

<<<<<<< HEAD
    private:
    boost::unordered_map<uint64_t, uint64_t> objectMap;
};
=======
        uint64_t
        getReferentsInRange(uint64_t table, uint64_t firstKey, uint64_t lastKey)
        {
            return tabletMap[table].getReferentsInRange(firstKey, lastKey);
        }
>>>>>>> f80d734e

// A wrapper for TabletOracle that takes into account
// multiple tablets.
class Oracle {
    public:
    Oracle() : tabletMap() {}

    void
    addObject(uint64_t table, uint64_t key, uint64_t bytes)
    {
<<<<<<< HEAD
        tabletMap[table].addObject(key, bytes);
    }
=======
        uint64_t totalMinBytes = 0;
        uint64_t totalMaxBytes = 0;
        uint64_t totalMinReferents = 0;
        uint64_t totalMaxReferents = 0;
        uint64_t totalRealBytes = 0;
        uint64_t totalRealReferents = 0;
        uint64_t lastId = 0;
        for (unsigned int i = 0; i < w.entries.size(); i++) {
            Will::WillEntry* we = &w.entries[i];

            uint64_t realBytes = o.getBytesInRange(we->tableId,
                we->firstKey, we->lastKey);
            uint64_t realReferents = o.getReferentsInRange(we->tableId,
                we->firstKey, we->lastKey);
>>>>>>> f80d734e

    void
    removeObject(uint64_t table, uint64_t key)
    {
        tabletMap[table].removeObject(key);
    }

<<<<<<< HEAD
    uint64_t
    getBytesInRange(uint64_t table, uint64_t firstKey, uint64_t lastKey)
    {
        return tabletMap[table].getBytesInRange(firstKey, lastKey);
=======
            if (we->partitionId != lastId) {
                CPPUNIT_ASSERT(totalRealBytes <= totalMaxBytes);
                CPPUNIT_ASSERT(labs(totalMaxBytes - totalRealBytes) <=
                    (int64_t)TabletProfiler::getMaximumByteError());
                CPPUNIT_ASSERT(totalRealReferents <= totalMaxReferents);
                CPPUNIT_ASSERT(labs(totalMaxReferents - totalRealReferents) <=
                    (int64_t)TabletProfiler::getMaximumReferentError());

                totalMinBytes = 0;
                totalMaxBytes = 0;
                totalMinReferents = 0;
                totalMaxReferents = 0;
                totalRealBytes = 0;
                totalRealReferents = 0;
                lastId = we->partitionId;
            }

            CPPUNIT_ASSERT(we->minBytes <= realBytes);
            CPPUNIT_ASSERT(we->maxBytes >= realBytes);
            CPPUNIT_ASSERT(we->minReferents <= realReferents);
            CPPUNIT_ASSERT(we->maxReferents >= realReferents);

            totalMinBytes += we->minBytes;
            totalMaxBytes += we->maxBytes;
            totalMinReferents += we->minReferents;
            totalMaxReferents += we->maxReferents;
            totalRealBytes += realBytes;
            totalRealReferents += realReferents;
        }
        CPPUNIT_ASSERT(totalRealBytes <= totalMaxBytes);
        CPPUNIT_ASSERT(labs(totalMaxBytes - totalRealBytes) <=
            (int64_t)TabletProfiler::getMaximumByteError());
        CPPUNIT_ASSERT(totalRealReferents <= totalMaxReferents);
        CPPUNIT_ASSERT(labs(totalMaxReferents - totalRealReferents) <=
            (int64_t)TabletProfiler::getMaximumReferentError());
>>>>>>> f80d734e
    }

    uint64_t
    getReferantsInRange(uint64_t table, uint64_t firstKey, uint64_t lastKey)
    {
<<<<<<< HEAD
        return tabletMap[table].getReferantsInRange(firstKey, lastKey);
    }
=======
        ProtoBuf::Tablets tablets;
        Table* t;
        Oracle o;

        const uint64_t maxBytesPerPartition = 640 * 1024 * 1024;
        const uint64_t maxReferentsPerPartition = 10 * 1000 * 1000;

        // 5GB, auto-incrementing, 256KB objects
        t = createAndAddTablet(tablets, 0, 0, 0, -1);
        for (uint64_t i = 0; i < (5UL * 1024 * 1024) / 256; i++) {
            t->profiler.track(i, 256 * 1024, LogTime(0, i));
            o.addObject(0, i, 256 * 1024);
        }
>>>>>>> f80d734e

    private:
    boost::unordered_map<uint64_t, TabletOracle> tabletMap;
};

void
sanityCheckWill(Will& w, Oracle& o)
{
    uint64_t totalMinBytes = 0;
    uint64_t totalMaxBytes = 0;
    uint64_t totalMinReferants = 0;
    uint64_t totalMaxReferants = 0;
    uint64_t totalRealBytes = 0;
    uint64_t totalRealReferants = 0;
    uint64_t lastId = 0;
    for (unsigned int i = 0; i < w.entries.size(); i++) {
        Will::WillEntry* we = &w.entries[i];

        uint64_t realBytes = o.getBytesInRange(we->tableId,
            we->firstKey, we->lastKey);
        uint64_t realReferants = o.getReferantsInRange(we->tableId,
            we->firstKey, we->lastKey);

<<<<<<< HEAD
#if 0
        fprintf(stderr, "part %lu, tbl %lu, fk 0x%016lx, lk 0x%016lx\n",
            we->partitionId, we->tableId, we->firstKey, we->lastKey);
        fprintf(stderr, "  we->maxBytes: %lu, realBytes: %lu\n\n",
            we->maxBytes, realBytes);
#endif
=======
        {
            Will w(tablets, maxBytesPerPartition, maxReferentsPerPartition);
            sanityCheckWill(w, o);
        }
>>>>>>> f80d734e

        if (we->partitionId != lastId) {
            EXPECT_TRUE(totalRealBytes <= totalMaxBytes);
            EXPECT_TRUE(labs(totalMaxBytes - totalRealBytes) <=
                (int64_t)TabletProfiler::getMaximumByteError());
            EXPECT_TRUE(totalRealReferants <= totalMaxReferants);
            EXPECT_TRUE(labs(totalMaxReferants - totalRealReferants) <=
                (int64_t)TabletProfiler::getMaximumReferantError());

            totalMinBytes = 0;
            totalMaxBytes = 0;
            totalMinReferants = 0;
            totalMaxReferants = 0;
            totalRealBytes = 0;
            totalRealReferants = 0;
            lastId = we->partitionId;
        }

<<<<<<< HEAD
        EXPECT_TRUE(we->minBytes <= realBytes);
        EXPECT_TRUE(we->maxBytes >= realBytes);
        EXPECT_TRUE(we->minReferants <= realReferants);
        EXPECT_TRUE(we->maxReferants >= realReferants);

        totalMinBytes += we->minBytes;
        totalMaxBytes += we->maxBytes;
        totalMinReferants += we->minReferants;
        totalMaxReferants += we->maxReferants;
        totalRealBytes += realBytes;
        totalRealReferants += realReferants;
    }
    EXPECT_TRUE(totalRealBytes <= totalMaxBytes);
    EXPECT_TRUE(labs(totalMaxBytes - totalRealBytes) <=
        (int64_t)TabletProfiler::getMaximumByteError());
    EXPECT_TRUE(totalRealReferants <= totalMaxReferants);
    EXPECT_TRUE(labs(totalMaxReferants - totalRealReferants) <=
        (int64_t)TabletProfiler::getMaximumReferantError());
}

// Simple test that writes 18GB of objects with incrementing
// keys, computes a will, then deletes 6GB and recomputes.
TEST_F(WillTest, Will_endToEnd) {
    ProtoBuf::Tablets tablets;
    Table* t;
    Oracle o;

    const uint64_t maxBytesPerPartition = 640 * 1024 * 1024;
    const uint64_t maxReferantsPerPartition = 10 * 1000 * 1000;

    // 5GB, auto-incrementing, 256KB objects
    t = createAndAddTablet(tablets, 0, 0, 0, -1);
    for (uint64_t i = 0; i < (5UL * 1024 * 1024) / 256; i++) {
        t->profiler.track(i, 256 * 1024, LogTime(0, i));
        o.addObject(0, i, 256 * 1024);
    }

    // 1GB, auto-incrementing, 64KB objects
    t = createAndAddTablet(tablets, 0, 1, 0, -1);
    for (uint64_t i = 0; i < (1UL * 1024 * 1024) / 64; i++) {
        t->profiler.track(i, 64 * 1024, LogTime(0, i));
        o.addObject(1, i, 64 * 1024);
    }

    // 12GB, auto-incrementing, 512KB objects
    t = createAndAddTablet(tablets, 0, 2, 0, -1);
    for (uint64_t i = 0; i < (12UL * 1024 * 1024) / 512; i++) {
        t->profiler.track(i, 512 * 1024, LogTime(0, i));
        o.addObject(2, i, 512 * 1024);
    }

    {
        Will w(tablets, maxBytesPerPartition, maxReferantsPerPartition);
        sanityCheckWill(w, o);
    }

    // Untrack half of the 12GB ones
    for (uint64_t i = 0; i < (12UL * 1024 * 1024) / 512; i += 2) {
        t->profiler.untrack(i, 512 * 1024, LogTime(0, i));
        o.removeObject(2, i);
=======
        {
            Will w(tablets, maxBytesPerPartition, maxReferentsPerPartition);
            sanityCheckWill(w, o);
        }
    }

    // Try very small objects to test the referent limit, rather
    // than the byte limit.
    void
    test_Will_endToEnd_2()
    {
        ProtoBuf::Tablets tablets;
        Table* t;
        Oracle o;

        const uint64_t maxBytesPerPartition = 640 * 1024 * 1024;
        const uint64_t maxReferentsPerPartition = 100 * 1000;

        // 5GB, auto-incrementing, 10KB objects
        t = createAndAddTablet(tablets, 0, 0, 0, -1);
        for (uint64_t i = 0; i < 200 * 1000; i++) {
            t->profiler.track(i, 1, LogTime(0, i));
            o.addObject(0, i, 1);
        }

        {
            Will w(tablets, maxBytesPerPartition, maxReferentsPerPartition);
            sanityCheckWill(w, o);
        }
>>>>>>> f80d734e
    }

    {
<<<<<<< HEAD
        Will w(tablets, maxBytesPerPartition, maxReferantsPerPartition);
        sanityCheckWill(w, o);
    }
}

// Try very small objects to test the referant limit, rather
// than the byte limit.
TEST_F(WillTest, Will_endToEnd_2) {
    ProtoBuf::Tablets tablets;
    Table* t;
    Oracle o;

    const uint64_t maxBytesPerPartition = 640 * 1024 * 1024;
    const uint64_t maxReferantsPerPartition = 100 * 1000;

    // 5GB, auto-incrementing, 10KB objects
    t = createAndAddTablet(tablets, 0, 0, 0, -1);
    for (uint64_t i = 0; i < 200 * 1000; i++) {
        t->profiler.track(i, 1, LogTime(0, i));
        o.addObject(0, i, 1);
    }
=======
        ProtoBuf::Tablets tablets;
        Table* t;
        Oracle o;

        const uint64_t maxBytesPerPartition = 640 * 1024 * 1024;
        const uint64_t maxReferentsPerPartition = 10 * 1000 * 1000;

        // 2GB, random keys, avg. 128KB objects
        t = createAndAddTablet(tablets, 0, 0, 0, -1);
        for (uint64_t i = 0; i < 27307; i++) {
            uint64_t key = generateRandom();
            uint64_t bytes = ((key % 2048) + 1) * 128;
            t->profiler.track(key,
                              downCast<uint32_t>(bytes),
                              LogTime(0, i));
            o.addObject(0, key, bytes);
        }
>>>>>>> f80d734e

    {
        Will w(tablets, maxBytesPerPartition, maxReferantsPerPartition);
        sanityCheckWill(w, o);
    }
}

// mix of random keys, sequential keys, and multi-field keys.
// objects are randomly sized, uniformly from 128bytes to 64KB
TEST_F(WillTest, Will_endToEnd_3) {
    ProtoBuf::Tablets tablets;
    Table* t;
    Oracle o;

    const uint64_t maxBytesPerPartition = 640 * 1024 * 1024;
    const uint64_t maxReferantsPerPartition = 10 * 1000 * 1000;

    // 2GB, random keys, avg. 128KB objects
    t = createAndAddTablet(tablets, 0, 0, 0, -1);
    for (uint64_t i = 0; i < 27307; i++) {
        uint64_t key = generateRandom();
        uint64_t bytes = ((key % 2048) + 1) * 128;
        t->profiler.track(key,
                            downCast<uint32_t>(bytes),
                            LogTime(0, i));
        o.addObject(0, key, bytes);
    }

    // 2GB, sequential keys, avg. 128KB objects
    t = createAndAddTablet(tablets, 0, 1, 0, -1);
    for (uint64_t i = 0; i < 27307; i++) {
        uint64_t bytes = ((generateRandom() % 2048) + 1) * 128;
        t->profiler.track(i,
                            downCast<uint32_t>(bytes),
                            LogTime(1, i));
        o.addObject(1, i, bytes);
    }

<<<<<<< HEAD
    // 2GB, multi-field (2) keys, avg. 128KB objects
    t = createAndAddTablet(tablets, 0, 2, 0, -1);
    for (uint64_t i = 0; i < 27307; i++) {
        uint64_t key = i / 2;
        if (i & 1)
            key |= (1UL << 60);
        uint64_t bytes = ((generateRandom() % 2048) + 1) * 128;
        t->profiler.track(key,
                            downCast<uint32_t>(bytes),
                            LogTime(2, i));
        o.addObject(2, key, bytes);
=======
        {
            Will w(tablets, maxBytesPerPartition, maxReferentsPerPartition);
            sanityCheckWill(w, o);
        }
>>>>>>> f80d734e
    }

    {
        Will w(tablets, maxBytesPerPartition, maxReferantsPerPartition);
        sanityCheckWill(w, o);
    }
}

} // namespace RAMCloud<|MERGE_RESOLUTION|>--- conflicted
+++ resolved
@@ -88,7 +88,7 @@
     EXPECT_EQ(0U, w.currentMaxBytes);
     EXPECT_EQ(0U, w.currentCount);
     EXPECT_EQ(1000U, w.maxBytesPerPartition);
-    EXPECT_EQ(1001U, w.maxReferantsPerPartition);
+    EXPECT_EQ(1001U, w.maxReferentsPerPartition);
     EXPECT_EQ(0U, w.entries.size());
 }
 
@@ -136,7 +136,7 @@
         "-----------------------------------------------------------------"
         "----------------------------------------------------------- | deb"
         "ugDump: Partition             TableId            FirstKey        "
-        "     LastKey     MinBytes     MaxBytes   MinReferants   MaxRefera"
+        "     LastKey     MinBytes     MaxBytes   MinReferents   MaxRefere"
         "nts | debugDump: ------------------------------------------------"
         "-----------------------------------------------------------------"
         "------------ | debugDump:         0  0x0000000000000000  0x000000"
@@ -170,10 +170,10 @@
     EXPECT_EQ(10000U, w.entries[0].lastKey);
     EXPECT_EQ(100U, w.entries[0].minBytes);
     EXPECT_EQ(150U, w.entries[0].maxBytes);
-    EXPECT_EQ(10U, w.entries[0].minReferants);
-    EXPECT_EQ(20U, w.entries[0].maxReferants);
+    EXPECT_EQ(10U, w.entries[0].minReferents);
+    EXPECT_EQ(20U, w.entries[0].maxReferents);
     EXPECT_EQ(150U, w.currentMaxBytes);
-    EXPECT_EQ(20U, w.currentMaxReferants);
+    EXPECT_EQ(20U, w.currentMaxReferents);
     EXPECT_EQ(0U, w.currentId);
     EXPECT_EQ(1U, w.currentCount);
 
@@ -184,23 +184,8 @@
         w.addPartition(p, tablet);
     }
 
-<<<<<<< HEAD
     EXPECT_EQ(0U, w.currentId);
     EXPECT_EQ(2U, w.currentCount);
-=======
-    void
-    test_Will_constructor()
-    {
-        ProtoBuf::Tablets tablets;
-        Will w(tablets, 1000, 1001);
-        CPPUNIT_ASSERT_EQUAL(0, w.currentId);
-        CPPUNIT_ASSERT_EQUAL(0, w.currentMaxBytes);
-        CPPUNIT_ASSERT_EQUAL(0, w.currentCount);
-        CPPUNIT_ASSERT_EQUAL(1000, w.maxBytesPerPartition);
-        CPPUNIT_ASSERT_EQUAL(1001, w.maxReferentsPerPartition);
-        CPPUNIT_ASSERT_EQUAL(0, w.entries.size());
-    }
->>>>>>> f80d734e
 
     // now exceed the byte maximum
     {
@@ -209,37 +194,10 @@
         w.addPartition(p, tablet);
     }
 
-<<<<<<< HEAD
     EXPECT_EQ(1U, w.currentId);
     EXPECT_EQ(1U, w.currentCount);
     EXPECT_EQ(2U, w.currentMaxBytes);
-    EXPECT_EQ(10U, w.currentMaxReferants);
-=======
-    void
-    test_Will_debugDump()
-    {
-        ProtoBuf::Tablets tablets;
-        Table *t = createAndAddTablet(tablets, 0, 0, 0, -1);
-        t->profiler.track(0, 5000, LogTime(0, 0));
-        t->profiler.track(-1, 1500, LogTime(0, 1));
-        Will w(tablets, 5000, 10);
-        w.debugDump();
-        CPPUNIT_ASSERT_EQUAL("debugDump:                                      "
-            "  L A S T    W I L L    A N D    T E S T A M E N T | debugDump: -"
-            "-----------------------------------------------------------------"
-            "----------------------------------------------------------- | deb"
-            "ugDump: Partition             TableId            FirstKey        "
-            "     LastKey     MinBytes     MaxBytes   MinReferents   MaxRefere"
-            "nts | debugDump: ------------------------------------------------"
-            "-----------------------------------------------------------------"
-            "------------ | debugDump:         0  0x0000000000000000  0x000000"
-            "0000000000  0x00ffffffffffffff          4KB          4KB         "
-            "     1              1 | debugDump:         1  0x0000000000000000 "
-            " 0x0100000000000000  0xffffffffffffffff          1KB          1KB"
-            "              1              1", TestLog::get());
-        destroyTables(tablets);
-    }
->>>>>>> f80d734e
+    EXPECT_EQ(10U, w.currentMaxReferents);
 
     // now exceed the referant maximum
     {
@@ -248,75 +206,11 @@
         w.addPartition(p, tablet);
     }
 
-<<<<<<< HEAD
     EXPECT_EQ(2U, w.currentId);
     EXPECT_EQ(1U, w.currentCount);
     EXPECT_EQ(3U, w.currentMaxBytes);
-    EXPECT_EQ(49U, w.currentMaxReferants);
-}
-=======
-    void
-    test_Will_addPartition()
-    {
-        ProtoBuf::Tablets emptyTablets;
-        Will w(emptyTablets, 5000, 50);
-
-        // add a small first partition
-        {
-            ProtoBuf::Tablets::Tablet tablet = createTablet(0, 97, 500, 10000);
-            Partition p(0, -1, 100, 150, 10, 20);
-            w.addPartition(p, tablet);
-        }
-
-        CPPUNIT_ASSERT_EQUAL(0, w.entries[0].partitionId);
-        CPPUNIT_ASSERT_EQUAL(97, w.entries[0].tableId);
-        // ensure that the tablet restricts the key range
-        CPPUNIT_ASSERT_EQUAL(500, w.entries[0].firstKey);
-        CPPUNIT_ASSERT_EQUAL(10000, w.entries[0].lastKey);
-        CPPUNIT_ASSERT_EQUAL(100, w.entries[0].minBytes);
-        CPPUNIT_ASSERT_EQUAL(150, w.entries[0].maxBytes);
-        CPPUNIT_ASSERT_EQUAL(10, w.entries[0].minReferents);
-        CPPUNIT_ASSERT_EQUAL(20, w.entries[0].maxReferents);
-        CPPUNIT_ASSERT_EQUAL(150, w.currentMaxBytes);
-        CPPUNIT_ASSERT_EQUAL(20, w.currentMaxReferents);
-        CPPUNIT_ASSERT_EQUAL(0, w.currentId);
-        CPPUNIT_ASSERT_EQUAL(1, w.currentCount);
-
-        // add another partition that doesn't go over the max
-        {
-            ProtoBuf::Tablets::Tablet tablet = createTablet(0, 12, 0, -1);
-            Partition p(0, -1, 4000, 4849, 10, 20);
-            w.addPartition(p, tablet);
-        }
-
-        CPPUNIT_ASSERT_EQUAL(0, w.currentId);
-        CPPUNIT_ASSERT_EQUAL(2, w.currentCount);
-
-        // now exceed the byte maximum
-        {
-            ProtoBuf::Tablets::Tablet tablet = createTablet(0, 15, 0, -1);
-            Partition p(0, -1, 2, 2, 10, 10);
-            w.addPartition(p, tablet);
-        }
-
-        CPPUNIT_ASSERT_EQUAL(1, w.currentId);
-        CPPUNIT_ASSERT_EQUAL(1, w.currentCount);
-        CPPUNIT_ASSERT_EQUAL(2, w.currentMaxBytes);
-        CPPUNIT_ASSERT_EQUAL(10, w.currentMaxReferents);
-
-        // now exceed the referent maximum
-        {
-            ProtoBuf::Tablets::Tablet tablet = createTablet(0, 12, 0, -1);
-            Partition p(0, -1, 3, 3, 49, 49);
-            w.addPartition(p, tablet);
-        }
-
-        CPPUNIT_ASSERT_EQUAL(2, w.currentId);
-        CPPUNIT_ASSERT_EQUAL(1, w.currentCount);
-        CPPUNIT_ASSERT_EQUAL(3, w.currentMaxBytes);
-        CPPUNIT_ASSERT_EQUAL(49, w.currentMaxReferents);
-    }
->>>>>>> f80d734e
+    EXPECT_EQ(49U, w.currentMaxReferents);
+}
 
 
 ////////////////////////////////////////////////////////////////////
@@ -335,7 +229,6 @@
     public:
     TabletOracle() : objectMap() {}
 
-<<<<<<< HEAD
     void
     addObject(uint64_t key, uint64_t bytes)
     {
@@ -343,53 +236,6 @@
             throw Exception(HERE, "don't do that!");
         objectMap[key] = bytes;
     }
-=======
-        void
-        removeObject(uint64_t key)
-        {
-            if (objectMap.find(key) == objectMap.end())
-                throw Exception(HERE, "don't do this, either!");
-            objectMap.erase(key);
-        }
-
-        uint64_t
-        getBytesInRange(uint64_t firstKey, uint64_t lastKey)
-        {
-            boost::unordered_map<uint64_t, uint64_t>::iterator it =
-                objectMap.begin();
-            uint64_t bytes = 0;
-            while (it != objectMap.end()) {
-                if (it->first >= firstKey && it->first <= lastKey)
-                    bytes += it->second;
-                it++;
-            }
-            return bytes;
-        }
-
-        uint64_t
-        getReferentsInRange(uint64_t firstKey, uint64_t lastKey)
-        {
-            boost::unordered_map<uint64_t, uint64_t>::iterator it =
-                objectMap.begin();
-            uint64_t objects = 0;
-            while (it != objectMap.end()) {
-                if (it->first >= firstKey && it->first <= lastKey)
-                    objects++;
-                it++;
-            }
-            return objects;
-        }
-
-      private:
-        boost::unordered_map<uint64_t, uint64_t> objectMap;
-    };
-
-    // A wrapper for TabletOracle that takes into account
-    // multiple tablets.
-    class Oracle {
-      public:
-        Oracle() : tabletMap() {}
->>>>>>> f80d734e
 
     void
     removeObject(uint64_t key)
@@ -414,7 +260,7 @@
     }
 
     uint64_t
-    getReferantsInRange(uint64_t firstKey, uint64_t lastKey)
+    getReferentsInRange(uint64_t firstKey, uint64_t lastKey)
     {
         boost::unordered_map<uint64_t, uint64_t>::iterator it =
             objectMap.begin();
@@ -427,17 +273,9 @@
         return objects;
     }
 
-<<<<<<< HEAD
     private:
     boost::unordered_map<uint64_t, uint64_t> objectMap;
 };
-=======
-        uint64_t
-        getReferentsInRange(uint64_t table, uint64_t firstKey, uint64_t lastKey)
-        {
-            return tabletMap[table].getReferentsInRange(firstKey, lastKey);
-        }
->>>>>>> f80d734e
 
 // A wrapper for TabletOracle that takes into account
 // multiple tablets.
@@ -448,25 +286,8 @@
     void
     addObject(uint64_t table, uint64_t key, uint64_t bytes)
     {
-<<<<<<< HEAD
         tabletMap[table].addObject(key, bytes);
     }
-=======
-        uint64_t totalMinBytes = 0;
-        uint64_t totalMaxBytes = 0;
-        uint64_t totalMinReferents = 0;
-        uint64_t totalMaxReferents = 0;
-        uint64_t totalRealBytes = 0;
-        uint64_t totalRealReferents = 0;
-        uint64_t lastId = 0;
-        for (unsigned int i = 0; i < w.entries.size(); i++) {
-            Will::WillEntry* we = &w.entries[i];
-
-            uint64_t realBytes = o.getBytesInRange(we->tableId,
-                we->firstKey, we->lastKey);
-            uint64_t realReferents = o.getReferentsInRange(we->tableId,
-                we->firstKey, we->lastKey);
->>>>>>> f80d734e
 
     void
     removeObject(uint64_t table, uint64_t key)
@@ -474,71 +295,17 @@
         tabletMap[table].removeObject(key);
     }
 
-<<<<<<< HEAD
     uint64_t
     getBytesInRange(uint64_t table, uint64_t firstKey, uint64_t lastKey)
     {
         return tabletMap[table].getBytesInRange(firstKey, lastKey);
-=======
-            if (we->partitionId != lastId) {
-                CPPUNIT_ASSERT(totalRealBytes <= totalMaxBytes);
-                CPPUNIT_ASSERT(labs(totalMaxBytes - totalRealBytes) <=
-                    (int64_t)TabletProfiler::getMaximumByteError());
-                CPPUNIT_ASSERT(totalRealReferents <= totalMaxReferents);
-                CPPUNIT_ASSERT(labs(totalMaxReferents - totalRealReferents) <=
-                    (int64_t)TabletProfiler::getMaximumReferentError());
-
-                totalMinBytes = 0;
-                totalMaxBytes = 0;
-                totalMinReferents = 0;
-                totalMaxReferents = 0;
-                totalRealBytes = 0;
-                totalRealReferents = 0;
-                lastId = we->partitionId;
-            }
-
-            CPPUNIT_ASSERT(we->minBytes <= realBytes);
-            CPPUNIT_ASSERT(we->maxBytes >= realBytes);
-            CPPUNIT_ASSERT(we->minReferents <= realReferents);
-            CPPUNIT_ASSERT(we->maxReferents >= realReferents);
-
-            totalMinBytes += we->minBytes;
-            totalMaxBytes += we->maxBytes;
-            totalMinReferents += we->minReferents;
-            totalMaxReferents += we->maxReferents;
-            totalRealBytes += realBytes;
-            totalRealReferents += realReferents;
-        }
-        CPPUNIT_ASSERT(totalRealBytes <= totalMaxBytes);
-        CPPUNIT_ASSERT(labs(totalMaxBytes - totalRealBytes) <=
-            (int64_t)TabletProfiler::getMaximumByteError());
-        CPPUNIT_ASSERT(totalRealReferents <= totalMaxReferents);
-        CPPUNIT_ASSERT(labs(totalMaxReferents - totalRealReferents) <=
-            (int64_t)TabletProfiler::getMaximumReferentError());
->>>>>>> f80d734e
     }
 
     uint64_t
-    getReferantsInRange(uint64_t table, uint64_t firstKey, uint64_t lastKey)
-    {
-<<<<<<< HEAD
-        return tabletMap[table].getReferantsInRange(firstKey, lastKey);
-    }
-=======
-        ProtoBuf::Tablets tablets;
-        Table* t;
-        Oracle o;
-
-        const uint64_t maxBytesPerPartition = 640 * 1024 * 1024;
-        const uint64_t maxReferentsPerPartition = 10 * 1000 * 1000;
-
-        // 5GB, auto-incrementing, 256KB objects
-        t = createAndAddTablet(tablets, 0, 0, 0, -1);
-        for (uint64_t i = 0; i < (5UL * 1024 * 1024) / 256; i++) {
-            t->profiler.track(i, 256 * 1024, LogTime(0, i));
-            o.addObject(0, i, 256 * 1024);
-        }
->>>>>>> f80d734e
+    getReferentsInRange(uint64_t table, uint64_t firstKey, uint64_t lastKey)
+    {
+        return tabletMap[table].getReferentsInRange(firstKey, lastKey);
+    }
 
     private:
     boost::unordered_map<uint64_t, TabletOracle> tabletMap;
@@ -549,69 +316,61 @@
 {
     uint64_t totalMinBytes = 0;
     uint64_t totalMaxBytes = 0;
-    uint64_t totalMinReferants = 0;
-    uint64_t totalMaxReferants = 0;
+    uint64_t totalMinReferents = 0;
+    uint64_t totalMaxReferents = 0;
     uint64_t totalRealBytes = 0;
-    uint64_t totalRealReferants = 0;
+    uint64_t totalRealReferents = 0;
     uint64_t lastId = 0;
     for (unsigned int i = 0; i < w.entries.size(); i++) {
         Will::WillEntry* we = &w.entries[i];
 
         uint64_t realBytes = o.getBytesInRange(we->tableId,
             we->firstKey, we->lastKey);
-        uint64_t realReferants = o.getReferantsInRange(we->tableId,
+        uint64_t realReferents = o.getReferentsInRange(we->tableId,
             we->firstKey, we->lastKey);
 
-<<<<<<< HEAD
 #if 0
         fprintf(stderr, "part %lu, tbl %lu, fk 0x%016lx, lk 0x%016lx\n",
             we->partitionId, we->tableId, we->firstKey, we->lastKey);
         fprintf(stderr, "  we->maxBytes: %lu, realBytes: %lu\n\n",
             we->maxBytes, realBytes);
 #endif
-=======
-        {
-            Will w(tablets, maxBytesPerPartition, maxReferentsPerPartition);
-            sanityCheckWill(w, o);
-        }
->>>>>>> f80d734e
 
         if (we->partitionId != lastId) {
             EXPECT_TRUE(totalRealBytes <= totalMaxBytes);
             EXPECT_TRUE(labs(totalMaxBytes - totalRealBytes) <=
                 (int64_t)TabletProfiler::getMaximumByteError());
-            EXPECT_TRUE(totalRealReferants <= totalMaxReferants);
-            EXPECT_TRUE(labs(totalMaxReferants - totalRealReferants) <=
-                (int64_t)TabletProfiler::getMaximumReferantError());
+            EXPECT_TRUE(totalRealReferents <= totalMaxReferents);
+            EXPECT_TRUE(labs(totalMaxReferents - totalRealReferents) <=
+                (int64_t)TabletProfiler::getMaximumReferentError());
 
             totalMinBytes = 0;
             totalMaxBytes = 0;
-            totalMinReferants = 0;
-            totalMaxReferants = 0;
+            totalMinReferents = 0;
+            totalMaxReferents = 0;
             totalRealBytes = 0;
-            totalRealReferants = 0;
+            totalRealReferents = 0;
             lastId = we->partitionId;
         }
 
-<<<<<<< HEAD
         EXPECT_TRUE(we->minBytes <= realBytes);
         EXPECT_TRUE(we->maxBytes >= realBytes);
-        EXPECT_TRUE(we->minReferants <= realReferants);
-        EXPECT_TRUE(we->maxReferants >= realReferants);
+        EXPECT_TRUE(we->minReferents <= realReferents);
+        EXPECT_TRUE(we->maxReferents >= realReferents);
 
         totalMinBytes += we->minBytes;
         totalMaxBytes += we->maxBytes;
-        totalMinReferants += we->minReferants;
-        totalMaxReferants += we->maxReferants;
+        totalMinReferents += we->minReferents;
+        totalMaxReferents += we->maxReferents;
         totalRealBytes += realBytes;
-        totalRealReferants += realReferants;
+        totalRealReferents += realReferents;
     }
     EXPECT_TRUE(totalRealBytes <= totalMaxBytes);
     EXPECT_TRUE(labs(totalMaxBytes - totalRealBytes) <=
         (int64_t)TabletProfiler::getMaximumByteError());
-    EXPECT_TRUE(totalRealReferants <= totalMaxReferants);
-    EXPECT_TRUE(labs(totalMaxReferants - totalRealReferants) <=
-        (int64_t)TabletProfiler::getMaximumReferantError());
+    EXPECT_TRUE(totalRealReferents <= totalMaxReferents);
+    EXPECT_TRUE(labs(totalMaxReferents - totalRealReferents) <=
+        (int64_t)TabletProfiler::getMaximumReferentError());
 }
 
 // Simple test that writes 18GB of objects with incrementing
@@ -622,7 +381,7 @@
     Oracle o;
 
     const uint64_t maxBytesPerPartition = 640 * 1024 * 1024;
-    const uint64_t maxReferantsPerPartition = 10 * 1000 * 1000;
+    const uint64_t maxReferentsPerPartition = 10 * 1000 * 1000;
 
     // 5GB, auto-incrementing, 256KB objects
     t = createAndAddTablet(tablets, 0, 0, 0, -1);
@@ -646,7 +405,7 @@
     }
 
     {
-        Will w(tablets, maxBytesPerPartition, maxReferantsPerPartition);
+        Will w(tablets, maxBytesPerPartition, maxReferentsPerPartition);
         sanityCheckWill(w, o);
     }
 
@@ -654,42 +413,10 @@
     for (uint64_t i = 0; i < (12UL * 1024 * 1024) / 512; i += 2) {
         t->profiler.untrack(i, 512 * 1024, LogTime(0, i));
         o.removeObject(2, i);
-=======
-        {
-            Will w(tablets, maxBytesPerPartition, maxReferentsPerPartition);
-            sanityCheckWill(w, o);
-        }
-    }
-
-    // Try very small objects to test the referent limit, rather
-    // than the byte limit.
-    void
-    test_Will_endToEnd_2()
-    {
-        ProtoBuf::Tablets tablets;
-        Table* t;
-        Oracle o;
-
-        const uint64_t maxBytesPerPartition = 640 * 1024 * 1024;
-        const uint64_t maxReferentsPerPartition = 100 * 1000;
-
-        // 5GB, auto-incrementing, 10KB objects
-        t = createAndAddTablet(tablets, 0, 0, 0, -1);
-        for (uint64_t i = 0; i < 200 * 1000; i++) {
-            t->profiler.track(i, 1, LogTime(0, i));
-            o.addObject(0, i, 1);
-        }
-
-        {
-            Will w(tablets, maxBytesPerPartition, maxReferentsPerPartition);
-            sanityCheckWill(w, o);
-        }
->>>>>>> f80d734e
-    }
-
-    {
-<<<<<<< HEAD
-        Will w(tablets, maxBytesPerPartition, maxReferantsPerPartition);
+    }
+
+    {
+        Will w(tablets, maxBytesPerPartition, maxReferentsPerPartition);
         sanityCheckWill(w, o);
     }
 }
@@ -702,7 +429,7 @@
     Oracle o;
 
     const uint64_t maxBytesPerPartition = 640 * 1024 * 1024;
-    const uint64_t maxReferantsPerPartition = 100 * 1000;
+    const uint64_t maxReferentsPerPartition = 100 * 1000;
 
     // 5GB, auto-incrementing, 10KB objects
     t = createAndAddTablet(tablets, 0, 0, 0, -1);
@@ -710,28 +437,9 @@
         t->profiler.track(i, 1, LogTime(0, i));
         o.addObject(0, i, 1);
     }
-=======
-        ProtoBuf::Tablets tablets;
-        Table* t;
-        Oracle o;
-
-        const uint64_t maxBytesPerPartition = 640 * 1024 * 1024;
-        const uint64_t maxReferentsPerPartition = 10 * 1000 * 1000;
-
-        // 2GB, random keys, avg. 128KB objects
-        t = createAndAddTablet(tablets, 0, 0, 0, -1);
-        for (uint64_t i = 0; i < 27307; i++) {
-            uint64_t key = generateRandom();
-            uint64_t bytes = ((key % 2048) + 1) * 128;
-            t->profiler.track(key,
-                              downCast<uint32_t>(bytes),
-                              LogTime(0, i));
-            o.addObject(0, key, bytes);
-        }
->>>>>>> f80d734e
-
-    {
-        Will w(tablets, maxBytesPerPartition, maxReferantsPerPartition);
+
+    {
+        Will w(tablets, maxBytesPerPartition, maxReferentsPerPartition);
         sanityCheckWill(w, o);
     }
 }
@@ -744,7 +452,7 @@
     Oracle o;
 
     const uint64_t maxBytesPerPartition = 640 * 1024 * 1024;
-    const uint64_t maxReferantsPerPartition = 10 * 1000 * 1000;
+    const uint64_t maxReferentsPerPartition = 10 * 1000 * 1000;
 
     // 2GB, random keys, avg. 128KB objects
     t = createAndAddTablet(tablets, 0, 0, 0, -1);
@@ -767,7 +475,6 @@
         o.addObject(1, i, bytes);
     }
 
-<<<<<<< HEAD
     // 2GB, multi-field (2) keys, avg. 128KB objects
     t = createAndAddTablet(tablets, 0, 2, 0, -1);
     for (uint64_t i = 0; i < 27307; i++) {
@@ -779,16 +486,10 @@
                             downCast<uint32_t>(bytes),
                             LogTime(2, i));
         o.addObject(2, key, bytes);
-=======
-        {
-            Will w(tablets, maxBytesPerPartition, maxReferentsPerPartition);
-            sanityCheckWill(w, o);
-        }
->>>>>>> f80d734e
-    }
-
-    {
-        Will w(tablets, maxBytesPerPartition, maxReferantsPerPartition);
+    }
+
+    {
+        Will w(tablets, maxBytesPerPartition, maxReferentsPerPartition);
         sanityCheckWill(w, o);
     }
 }
