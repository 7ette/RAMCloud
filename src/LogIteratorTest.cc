--- conflicted
+++ resolved
@@ -50,23 +50,14 @@
     LogIteratorTest()
         : context(),
           serverId(ServerId(57, 0)),
-<<<<<<< HEAD
-          serverList(context),
-          replicaManager(context, serverId, 0),
+          serverList(&context),
+          replicaManager(&context, serverId, 0),
           allocator((10 + 2 + LogCleaner::SURVIVOR_SEGMENTS_TO_RESERVE) * 8192,
                     8192),
-          segmentManager(context, 8192, serverId,
+          segmentManager(&context, 8192, serverId,
                          allocator, replicaManager, 1.0),
           entryHandlers(),
-          l(context, entryHandlers, segmentManager, replicaManager),
-=======
-          serverList(&context),
-          replicaManager(&context, serverId, 0),
-          allocator(10 * 8192, 8192, 8192),
-          segmentManager(&context, serverId, allocator, replicaManager, 1.0),
-          entryHandlers(),
-          l(&context, entryHandlers, segmentManager, replicaManager, true),
->>>>>>> 8d04ef4a
+          l(&context, entryHandlers, segmentManager, replicaManager),
           data()
     {
     }
